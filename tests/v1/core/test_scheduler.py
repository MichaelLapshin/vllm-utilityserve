# SPDX-License-Identifier: Apache-2.0
# SPDX-FileCopyrightText: Copyright contributors to the vLLM project
import dataclasses
from typing import Optional
from unittest.mock import Mock

import pytest
import torch

from vllm.config import (
    CacheConfig,
    KVTransferConfig,
    ModelConfig,
    SchedulerConfig,
    SpeculativeConfig,
    VllmConfig,
)
from vllm.multimodal.inputs import (
    MultiModalFeatureSpec,
    MultiModalKwargsItem,
    PlaceholderRange,
)
from vllm.sampling_params import SamplingParams, StructuredOutputsParams
from vllm.v1.core.sched.output import CachedRequestData, SchedulerOutput
from vllm.v1.core.sched.scheduler import Scheduler
from vllm.v1.kv_cache_interface import (
    FullAttentionSpec,
    KVCacheConfig,
    KVCacheGroupSpec,
)
from vllm.v1.outputs import DraftTokenIds, ModelRunnerOutput
from vllm.v1.request import Request, RequestStatus
from vllm.v1.structured_output import StructuredOutputManager
from vllm.v1.structured_output.request import StructuredOutputRequest

from .utils import EOS_TOKEN_ID, create_requests, create_scheduler

pytestmark = pytest.mark.cpu_test


def test_add_requests():
    scheduler = create_scheduler()
    requests = create_requests(num_requests=10)

    for i, request in enumerate(requests):
        scheduler.add_request(request)
        assert request.request_id in scheduler.requests
        assert len(scheduler.waiting) == i + 1


def test_finish_request():
    scheduler = create_scheduler()
    requests = create_requests(num_requests=10)
    for request in requests:
        scheduler.add_request(request)

    for i, request in enumerate(requests):
        scheduler.finish_requests(request.request_id, RequestStatus.FINISHED_ABORTED)
        assert request.request_id not in scheduler.requests
        assert len(scheduler.waiting) == 9 - i


def test_get_num_unfinished_requests():
    scheduler = create_scheduler()
    requests = create_requests(num_requests=10)
    for request in requests:
        scheduler.add_request(request)

    for i, request in enumerate(requests):
        scheduler.finish_requests(request.request_id, RequestStatus.FINISHED_STOPPED)
        assert scheduler.get_num_unfinished_requests() == len(requests) - i - 1


@pytest.mark.parametrize(
    "enable_prefix_caching, prompt_logprobs",
    [
        (None, None),
        (True, 5),
    ],
)
def test_schedule(
    enable_prefix_caching: Optional[bool], prompt_logprobs: Optional[int]
):
    """Test scheduling.
    Two cases: default APC/no prompt logprobs; APC=True + prompt logprobs
    """
    scheduler = create_scheduler(enable_prefix_caching=enable_prefix_caching)
    requests = create_requests(num_requests=10, prompt_logprobs=prompt_logprobs)
    for request in requests:
        scheduler.add_request(request)

    # Test initial scheduling
    output = scheduler.schedule()
    assert len(output.scheduled_new_reqs) == len(requests)
    assert output.scheduled_cached_reqs.num_reqs == 0
    assert len(output.finished_req_ids) == 0
    # Verify all requests are scheduled.
    for req_id, num_tokens in output.num_scheduled_tokens.items():
        assert num_tokens == len(requests[int(req_id)].prompt_token_ids)

    # Verify requests moved from waiting to running
    assert len(scheduler.waiting) == 0
    assert len(scheduler.running) == len(requests)
    for i, request in enumerate(requests):
        assert scheduler.running[i] == request


def test_schedule_multimodal_requests():
    scheduler = create_scheduler(model="llava-hf/llava-1.5-7b-hf")
    mm_positions = [[PlaceholderRange(offset=i, length=100)] for i in range(10)]
    requests = create_requests(
        num_requests=10,
        num_tokens=200,
        mm_positions=mm_positions,
    )
    for request in requests:
        scheduler.add_request(request)

    output = scheduler.schedule()
    assert len(output.scheduled_new_reqs) == len(requests)
    assert output.scheduled_cached_reqs.num_reqs == 0
    assert len(output.finished_req_ids) == 0
    for req_id, num_tokens in output.num_scheduled_tokens.items():
        assert num_tokens == len(requests[int(req_id)].prompt_token_ids)
    assert len(output.scheduled_encoder_inputs) == 10
    for req_id, encoder_input in output.scheduled_encoder_inputs.items():
        assert len(encoder_input) == 1


def test_schedule_partial_requests():
    """Test scheduling behavior with partial requests.

    This test verifies that:
    1. The scheduler can handle multiple partial requests in a single step when
       constrained by encoder budget.
    2. A request in RUNNING state may be unscheduled in subsequent steps if
       there is insufficient encoder budget.
    """
    scheduler = create_scheduler(
        model="llava-hf/llava-1.5-7b-hf",
        max_num_batched_tokens=1024,
    )
    mm_positions = [[PlaceholderRange(offset=100, length=600)] for _ in range(3)]
    requests = create_requests(
        num_requests=3,
        num_tokens=800,
        mm_positions=mm_positions,
    )
    for request in requests:
        scheduler.add_request(request)

    output = scheduler.schedule()
    assert len(output.scheduled_new_reqs) == 3
    assert output.scheduled_cached_reqs.num_reqs == 0
    assert len(output.finished_req_ids) == 0

    assert scheduler.max_num_encoder_input_tokens == 1024
    # The first request is scheduled fully.
    assert output.num_scheduled_tokens[requests[0].request_id] == 800
    # The second request is scheduled partially.
    # The <img> tokens are not scheduled because of the encoder budget.
    assert output.num_scheduled_tokens[requests[1].request_id] == 100
    # The third request is also scheduled partially.
    # The <img> tokens are not scheduled because of the encoder budget.
    assert output.num_scheduled_tokens[requests[2].request_id] == 100
<<<<<<< HEAD
=======
    req_to_index = {request.request_id: i for i, request in enumerate(requests)}
>>>>>>> 5be7ca1b
    model_runner_output = ModelRunnerOutput(
        req_ids=[request.request_id for request in requests],
        # Only the first request has a sampled token id because
        # the rest requests are still being prefilled.
        sampled_token_ids=[[0], [], []],
        logprobs=None,
        prompt_logprobs_dict={},
        pooler_output=[],
    )
    scheduler.update_from_output(output, model_runner_output)

    # Schedule the next step.
    # Only the first and second requests are scheduled.
    # The third request is in the RUNNING state but not scheduled in this step
    # because of the encoder budget.
    output = scheduler.schedule()
    assert len(scheduler.running) == 3
    assert len(output.scheduled_new_reqs) == 0
    assert output.scheduled_cached_reqs.num_reqs == 2
    assert len(output.finished_req_ids) == 0
    assert output.num_scheduled_tokens[requests[0].request_id] == 1
    assert output.num_scheduled_tokens[requests[1].request_id] == 700
    assert requests[2].request_id not in output.num_scheduled_tokens


def test_no_mm_input_chunking():
    # Disable multimodal input chunking.
    scheduler = create_scheduler(
        model="llava-hf/llava-1.5-7b-hf",
        max_num_batched_tokens=1024,
        disable_chunked_mm_input=True,
        max_model_len=2048,
    )
    mm_positions = [[PlaceholderRange(offset=400, length=800)]]
    requests = create_requests(
        num_requests=1, num_tokens=1200, mm_positions=mm_positions
    )
    for request in requests:
        scheduler.add_request(request)

    output = scheduler.schedule()
    assert len(output.scheduled_new_reqs) == 1
    assert output.scheduled_cached_reqs.num_reqs == 0
    assert len(output.finished_req_ids) == 0
    # We want to only see the 400 text tokens at the start scheduled
    assert output.num_scheduled_tokens[requests[0].request_id] == 400

<<<<<<< HEAD
=======
    req_to_index = {request.request_id: i for i, request in enumerate(requests)}
>>>>>>> 5be7ca1b
    model_runner_output = ModelRunnerOutput(
        req_ids=[request.request_id for request in requests],
        sampled_token_ids=[[] for _ in range(len(requests))],
        logprobs=None,
        prompt_logprobs_dict={},
        pooler_output=[],
    )
    scheduler.update_from_output(output, model_runner_output)

    output = scheduler.schedule()
    assert len(scheduler.running) == 1
    assert len(output.scheduled_new_reqs) == 0
    assert output.scheduled_cached_reqs.num_reqs == 1
    assert len(output.finished_req_ids) == 0
    assert output.num_scheduled_tokens[requests[0].request_id] == 800

    # Test that we fail if we disable chunked mm input and use too small
    # of a max_num_batched_tokens for the mm input.
    with pytest.raises(ValueError):
        _ = create_scheduler(
            model="llava-hf/llava-1.5-7b-hf",
            max_num_batched_tokens=100,
            disable_chunked_mm_input=True,
        )


@pytest.mark.parametrize("enable_prefix_caching", [True, False])
def test_schedule_concurrent_partial_requests(enable_prefix_caching: bool):
    """Test scheduling behavior with concurrent partial requests.

    This test verifies that: there are multiple long prefill requests in the
    RUNNING state, and we can schedule them together.

    """
    scheduler = create_scheduler(
        model="facebook/opt-125m",
        max_num_batched_tokens=1024,
        long_prefill_token_threshold=400,
        enable_prefix_caching=enable_prefix_caching,
    )
    requests = create_requests(
        num_requests=3,
        num_tokens=800,
    )
    for request in requests:
        scheduler.add_request(request)

    output = scheduler.schedule()
    assert len(output.scheduled_new_reqs) == 3
    assert output.scheduled_cached_reqs.num_reqs == 0
    assert len(output.finished_req_ids) == 0

    # The first request is scheduled partially - 400.
    assert output.num_scheduled_tokens[requests[0].request_id] == 400
    # The second request is scheduled partially - 400.
    assert output.num_scheduled_tokens[requests[1].request_id] == 400
    # The third request is also scheduled partially - 1024 - 400 - 400 = 224.
    assert output.num_scheduled_tokens[requests[2].request_id] == 224
<<<<<<< HEAD
=======
    req_to_index = {request.request_id: i for i, request in enumerate(requests)}
>>>>>>> 5be7ca1b
    model_runner_output = ModelRunnerOutput(
        req_ids=[request.request_id for request in requests],
        sampled_token_ids=[[] for _ in range(len(requests))],
        logprobs=None,
        prompt_logprobs_dict={},
        pooler_output=[],
    )
    scheduler.update_from_output(output, model_runner_output)

    # Schedule the next step. All three requests are running.
    # Processed the remaining prefills of the first and second requests.
    output1 = scheduler.schedule()
    assert len(scheduler.running) == 3
    assert len(output1.scheduled_new_reqs) == 0
    assert output1.scheduled_cached_reqs.num_reqs == 3
    assert len(output1.finished_req_ids) == 0
    assert output1.num_scheduled_tokens[requests[0].request_id] == 400
    assert output1.num_scheduled_tokens[requests[1].request_id] == 400
    assert output1.num_scheduled_tokens[requests[2].request_id] == 224

    # Schedule the third step. All three requests are running.
    # First and second requests are in the decode stage.
    # All the remaining tokens in the third request are processed.
    model_runner_output = ModelRunnerOutput(
        req_ids=[request.request_id for request in requests],
        sampled_token_ids=[[0], [0]] + [[] for _ in range(len(requests) - 2)],
        logprobs=None,
        prompt_logprobs_dict={},
        pooler_output=[],
    )
    scheduler.update_from_output(output1, model_runner_output)
    output2 = scheduler.schedule()
    assert len(scheduler.running) == 3
    assert len(output2.scheduled_new_reqs) == 0
    assert output2.scheduled_cached_reqs.num_reqs == 3
    assert len(output2.finished_req_ids) == 0
    assert output2.num_scheduled_tokens[requests[0].request_id] == 1
    assert output2.num_scheduled_tokens[requests[1].request_id] == 1
    assert output2.num_scheduled_tokens[requests[2].request_id] == 800 - 224 - 224


def test_stop_via_update_from_output():
    """Test stopping behavior through update_from_output"""
    scheduler = create_scheduler(num_speculative_tokens=1)

    # Test case 1: Stop on EOS token
    requests = create_requests(num_requests=2, max_tokens=10)
    for req in requests:
        req.num_computed_tokens = req.num_tokens
        scheduler.requests[req.request_id] = req
        scheduler.running.append(req)
        req.status = RequestStatus.RUNNING

    scheduler_output = SchedulerOutput(
        scheduled_new_reqs=[],
        scheduled_cached_reqs=CachedRequestData.make_empty(),
        num_scheduled_tokens={requests[0].request_id: 1, requests[1].request_id: 2},
        total_num_scheduled_tokens=3,
        scheduled_encoder_inputs={},
        scheduled_spec_decode_tokens={
            requests[0].request_id: [],
            requests[1].request_id: [10],
        },
        num_common_prefix_blocks=0,
        finished_req_ids=set(),
        free_encoder_mm_hashes=[],
        structured_output_request_ids={},
        grammar_bitmask=None,
    )

    model_output = ModelRunnerOutput(
        req_ids=[req.request_id for req in requests],
<<<<<<< HEAD
        sampled_token_ids=[[EOS_TOKEN_ID],
                           [10,
                            11]],  # First request hits EOS, second continues
=======
        req_id_to_index={req.request_id: i for i, req in enumerate(requests)},
        sampled_token_ids=[
            [EOS_TOKEN_ID],
            [10, 11],
        ],  # First request hits EOS, second continues
>>>>>>> 5be7ca1b
        logprobs=None,
        prompt_logprobs_dict={},
        pooler_output=[],
    )

    scheduler.update_from_output(scheduler_output, model_output)

    # Verify first request stopped, second continues
    assert len(scheduler.running) == 1
    assert scheduler.running[0].request_id == requests[1].request_id
    assert requests[0].status == RequestStatus.FINISHED_STOPPED
    assert requests[0].request_id in scheduler.finished_req_ids
    assert list(requests[0].output_token_ids) == [EOS_TOKEN_ID]
    assert list(requests[1].output_token_ids) == [10, 11]

    # Test case 2: Stop on custom stop token
    scheduler = create_scheduler(num_speculative_tokens=2)
    requests = create_requests(num_requests=2, max_tokens=10, stop_token_ids=[42, 43])
    for req in requests:
        req.num_computed_tokens = req.num_tokens
        scheduler.requests[req.request_id] = req
        scheduler.running.append(req)
        req.status = RequestStatus.RUNNING

    scheduler_output = SchedulerOutput(
        scheduled_new_reqs=[],
        scheduled_cached_reqs=CachedRequestData.make_empty(),
        num_scheduled_tokens={requests[0].request_id: 3, requests[1].request_id: 2},
        total_num_scheduled_tokens=5,
        scheduled_encoder_inputs={},
        scheduled_spec_decode_tokens={
            requests[0].request_id: [10, 42],
            requests[1].request_id: [13],
        },
        num_common_prefix_blocks=0,
        finished_req_ids=set(),
        free_encoder_mm_hashes=[],
        structured_output_request_ids={},
        grammar_bitmask=None,
    )

    model_output = ModelRunnerOutput(
        req_ids=[req.request_id for req in requests],
<<<<<<< HEAD
        sampled_token_ids=[[10, 42, 12],
                           [13, 14]],  # First request hits stop token
=======
        req_id_to_index={req.request_id: i for i, req in enumerate(requests)},
        sampled_token_ids=[[10, 42, 12], [13, 14]],  # First request hits stop token
>>>>>>> 5be7ca1b
        logprobs=None,
        prompt_logprobs_dict={},
        pooler_output=[],
    )

    scheduler.update_from_output(scheduler_output, model_output)

    # Verify first request stopped on custom token
    assert len(scheduler.running) == 1
    assert scheduler.running[0].request_id == requests[1].request_id
    assert requests[0].status == RequestStatus.FINISHED_STOPPED
    assert requests[0].stop_reason == 42
    assert requests[0].request_id in scheduler.finished_req_ids
    assert list(requests[0].output_token_ids) == [10, 42]
    assert list(requests[1].output_token_ids) == [13, 14]

    # Test case 3: Stop on max tokens
    scheduler = create_scheduler(num_speculative_tokens=2)
    requests = create_requests(num_requests=2, max_tokens=2)
    for req in requests:
        req.num_computed_tokens = req.num_tokens
        scheduler.requests[req.request_id] = req
        scheduler.running.append(req)
        req.status = RequestStatus.RUNNING

    scheduler_output = SchedulerOutput(
        scheduled_new_reqs=[],
        scheduled_cached_reqs=CachedRequestData.make_empty(),
        num_scheduled_tokens={requests[0].request_id: 3, requests[1].request_id: 1},
        total_num_scheduled_tokens=4,
        scheduled_encoder_inputs={},
        scheduled_spec_decode_tokens={
            requests[0].request_id: [10, 11],
            requests[1].request_id: [],
        },
        num_common_prefix_blocks=0,
        finished_req_ids=set(),
        free_encoder_mm_hashes=[],
        structured_output_request_ids={},
        grammar_bitmask=None,
    )

    model_output = ModelRunnerOutput(
        req_ids=[req.request_id for req in requests],
<<<<<<< HEAD
        sampled_token_ids=[[10, 11, 12],
                           [13]],  # First request exceeds max_tokens
=======
        req_id_to_index={req.request_id: i for i, req in enumerate(requests)},
        sampled_token_ids=[[10, 11, 12], [13]],  # First request exceeds max_tokens
>>>>>>> 5be7ca1b
        logprobs=None,
        prompt_logprobs_dict={},
        pooler_output=[],
    )

    scheduler.update_from_output(scheduler_output, model_output)

    # Verify first request stopped due to length
    assert len(scheduler.running) == 1
    assert scheduler.running[0].request_id == requests[1].request_id
    assert requests[0].status == RequestStatus.FINISHED_LENGTH_CAPPED
    assert requests[0].request_id in scheduler.finished_req_ids
    assert list(requests[0].output_token_ids) == [10, 11]  # Truncated to max_tokens
    assert list(requests[1].output_token_ids) == [13]

    # Test case 4: Ignore EOS flag
    scheduler = create_scheduler(num_speculative_tokens=2)
    requests = create_requests(num_requests=1, max_tokens=10)
    requests[0].sampling_params.ignore_eos = True
    requests[0].num_computed_tokens = requests[0].num_tokens
    scheduler.requests[requests[0].request_id] = requests[0]
    scheduler.running.append(requests[0])

    scheduler_output = SchedulerOutput(
        scheduled_new_reqs=[],
        scheduled_cached_reqs=CachedRequestData.make_empty(),
        num_scheduled_tokens={requests[0].request_id: 3},
        total_num_scheduled_tokens=3,
        scheduled_encoder_inputs={},
        scheduled_spec_decode_tokens={requests[0].request_id: [EOS_TOKEN_ID, 10]},
        num_common_prefix_blocks=0,
        finished_req_ids=set(),
        free_encoder_mm_hashes=[],
        structured_output_request_ids={},
        grammar_bitmask=None,
    )

    model_output = ModelRunnerOutput(
        req_ids=[requests[0].request_id],
        sampled_token_ids=[[EOS_TOKEN_ID, 10, 11]],
        logprobs=None,
        prompt_logprobs_dict={},
        pooler_output=[],
    )

    scheduler.update_from_output(scheduler_output, model_output)

    # Verify request continues past EOS
    assert len(scheduler.running) == 1
    assert not requests[0].is_finished()
    assert list(requests[0].output_token_ids) == [EOS_TOKEN_ID, 10, 11]


def test_check_stop_min_tokens():
    """Test that requests don't stop when min_tokens requirement isn't met."""
    from vllm.v1.core.sched.utils import check_stop

    # Test case 1: num_output_tokens < min_tokens
    # Should return False (don't stop)
    sampling_params = SamplingParams(
        ignore_eos=False,
        max_tokens=20,
        min_tokens=5,
    )
    request = Request(
        request_id="0",
        prompt_token_ids=[0, 1, 2],
        sampling_params=sampling_params,
        pooling_params=None,
        eos_token_id=EOS_TOKEN_ID,
    )
    # Simulate having generated 3 output tokens (less than min_tokens=5)
    request.append_output_token_ids([10, 11, EOS_TOKEN_ID])  # EOS token present

    result = check_stop(request, max_model_len=100)
    assert result is False, "Should not stop when num_output_tokens<min_tokens"

    # Test case 2: num_output_tokens >= min_tokens
    # Should follow normal stopping logic (stop on EOS)
    request.append_output_token_ids(
        [
            10,
            11,
            12,
            13,
            14,
            EOS_TOKEN_ID,
        ]
    )  # 6 tokens > min_tokens

    result = check_stop(request, max_model_len=100)
    assert result is True, "Should stop on EOS when min_tokens met"
    assert request.status == RequestStatus.FINISHED_STOPPED

    # Test case 3: min_tokens = 0, should follow normal stopping logic
    sampling_params_no_min = SamplingParams(
        ignore_eos=False,
        max_tokens=20,
        min_tokens=0,
    )
    request_no_min = Request(
        request_id="1",
        prompt_token_ids=[0, 1, 2],
        sampling_params=sampling_params_no_min,
        pooling_params=None,
        eos_token_id=EOS_TOKEN_ID,
    )
    request_no_min.append_output_token_ids([10, EOS_TOKEN_ID])

    result = check_stop(request_no_min, max_model_len=100)
    assert result is True, "Should stop on EOS when min_tokens=0"
    assert request_no_min.status == RequestStatus.FINISHED_STOPPED

    # Test case 4: min_tokens > 0 with stop token (not EOS)
    sampling_params_stop = SamplingParams(
        ignore_eos=False,
        max_tokens=20,
        min_tokens=5,
        stop_token_ids=[42],
    )
    request_stop = Request(
        request_id="2",
        prompt_token_ids=[0, 1, 2],
        sampling_params=sampling_params_stop,
        pooling_params=None,
        eos_token_id=EOS_TOKEN_ID,
    )
    # Only 3 output tokens, less than min_tokens=5, but has stop token
    request_stop.append_output_token_ids([10, 11, 42])
    result = check_stop(request_stop, max_model_len=100)
    assert result is False, "Should not stop when num_output_tokens<min_tokens"

    # Test case 5: min_tokens met, should stop on stop token
    request_stop.append_output_token_ids(
        [10, 11, 12, 13, 14, 42]
    )  # 6 tokens >= min_tokens=5

    result = check_stop(request_stop, max_model_len=100)
    assert result is True, "Should stop on stop token when min_tokens met"
    assert request_stop.status == RequestStatus.FINISHED_STOPPED
    assert request_stop.stop_reason == 42


@pytest.mark.parametrize(
    "enable_prefix_caching, prompt_logprobs",
    [
        (None, None),
        (True, 5),
    ],
)
def test_schedule_concurrent_batches(
    enable_prefix_caching: Optional[bool], prompt_logprobs: Optional[int]
):
    scheduler = create_scheduler(
        max_num_batched_tokens=1024,
        max_num_seqs=2,
        enable_prefix_caching=enable_prefix_caching,
    )
    requests = create_requests(
        num_requests=2,
        num_tokens=512,
        prompt_logprobs=prompt_logprobs,
    )

    # Schedule the first request.
    scheduler.add_request(requests[0])
    scheduler_output0 = scheduler.schedule()
    assert len(scheduler_output0.scheduled_new_reqs) == 1
    assert scheduler_output0.num_scheduled_tokens[requests[0].request_id] == 512

    # The first request is still running, so only schedule the second request.
    scheduler.add_request(requests[1])
    scheduler_output1 = scheduler.schedule()
    assert len(scheduler_output1.scheduled_new_reqs) == 1
    assert scheduler_output1.num_scheduled_tokens[requests[1].request_id] == 512

    # Model output of the first request.
    model_runner_output = ModelRunnerOutput(
        req_ids=[requests[0].request_id],
        sampled_token_ids=[[0]],
        logprobs=None,
        prompt_logprobs_dict={},
        pooler_output=[],
    )
    scheduler.update_from_output(scheduler_output0, model_runner_output)

    # Schedule the next step.
    # The first request can be scheduled again while the second
    # request is still running.
    scheduler_output2 = scheduler.schedule()
    assert scheduler_output2.num_scheduled_tokens[requests[0].request_id] == 1

    # Model output of the second request.
    model_runner_output = ModelRunnerOutput(
        req_ids=[requests[1].request_id],
        sampled_token_ids=[[0]],
        logprobs=None,
        prompt_logprobs_dict={},
        pooler_output=[],
    )
    scheduler.update_from_output(scheduler_output1, model_runner_output)


def test_preempt_during_execution():
    # NOTE(woosuk): The actual number of available blocks is 10 instead of 11
    # because block 0 is reserved as the null block.
    scheduler = create_scheduler(
        max_num_batched_tokens=100,
        block_size=16,
        num_blocks=11,
        enable_prefix_caching=False,
    )
    requests = create_requests(num_requests=2, num_tokens=80, block_size=16)

    # Schedule the first request.
    scheduler.add_request(requests[0])
    scheduler_output0 = scheduler.schedule()
    assert len(scheduler_output0.num_scheduled_tokens) == 1
    assert len(scheduler_output0.scheduled_new_reqs[0].block_ids[0]) == 5

    # Schedule the second request while the first request is still running.
    # This scenario can occur in certain cases, when max_concurrent_batches > 1
    # (e.g., when pipeline parallelism is used).
    scheduler.add_request(requests[1])
    scheduler_output1 = scheduler.schedule()
    assert len(scheduler_output1.num_scheduled_tokens) == 1
    assert len(scheduler_output1.scheduled_new_reqs[0].block_ids[0]) == 5

    # Get the output of the first request.
    model_runner_output0 = ModelRunnerOutput(
        req_ids=[requests[0].request_id],
        sampled_token_ids=[[0]],
        logprobs=None,
        prompt_logprobs_dict={},
        pooler_output=[],
    )
    scheduler.update_from_output(scheduler_output0, model_runner_output0)

    # Schedule the first request again. This will cause the preemption
    # of the second request because the KV cache is full.
    _ = scheduler.schedule()
    assert len(scheduler.running) == 1
    assert scheduler.running[0] == requests[0]
    assert requests[1].status == RequestStatus.PREEMPTED

    model_runner_output1 = ModelRunnerOutput(
        req_ids=[requests[1].request_id],
        sampled_token_ids=[[42]],
        logprobs=None,
        prompt_logprobs_dict={},
        pooler_output=[],
    )
    scheduler.update_from_output(scheduler_output1, model_runner_output1)

    # The second request (that is preempted) should be updated with the
    # sampled token id.
    assert len(requests[1].output_token_ids) == 1
    assert requests[1].output_token_ids[0] == 42


# Note - these test cases mirror some of those in test_rejection_sampler.py
@pytest.mark.parametrize(
    "spec_tokens,output_tokens,expected",
    [
        ([[1, 2, 3]], [[1, 2, 3, 4]], (1, 3, 3, [1, 1, 1])),  # perfect match
        ([[1, 2, 3]], [[1, 5]], (1, 3, 1, [1, 0, 0])),  # early mismatch
        ([[1, 2], [3]], [[1, 2, 5], [3, 4]], (2, 3, 3, [2, 1])),  # multiple sequences
        ([[1]], [[1, 2]], (1, 1, 1, [1])),  # single token sequence
        ([[]], [[5]], (0, 0, 0, [0])),  # empty sequence
        (
            [[1, 2, 3], [4, 5, 6]],
            [[1, 2, 7], [4, 8]],
            (2, 6, 3, [2, 1, 0]),
        ),  # multiple mismatches
    ],
)
def test_schedule_spec_decoding_stats(spec_tokens, output_tokens, expected):
    """Test scheduling behavior with speculative decoding.

    This test verifies that:
    1. Speculated tokens get scheduled correctly
    2. Spec decoding stats properly count number of draft and accepted tokens
    """
    num_spec_tokens = max(1, max(len(t) for t in spec_tokens))
    scheduler = create_scheduler(num_speculative_tokens=num_spec_tokens)
    requests = create_requests(num_requests=len(spec_tokens), num_tokens=1)
    req_ids = []
    for i, request in enumerate(requests):
        scheduler.add_request(request)
        req_ids.append(request.request_id)

    # Schedule a decode, which will also draft speculative tokens
    output = scheduler.schedule()
    assert len(output.scheduled_new_reqs) == len(requests)
    assert output.total_num_scheduled_tokens == len(requests)
    for i in range(len(requests)):
        req_id = requests[i].request_id
        assert output.num_scheduled_tokens[req_id] == 1
        assert req_id not in output.scheduled_spec_decode_tokens

    model_runner_output = ModelRunnerOutput(
        req_ids=req_ids,
        sampled_token_ids=[[0] for _ in range(len(requests))],
        logprobs=None,
        prompt_logprobs_dict={},
        pooler_output=[],
    )
    engine_core_outputs = scheduler.update_from_output(output, model_runner_output)
    draft_token_ids = DraftTokenIds(req_ids, spec_tokens)
    scheduler.update_draft_token_ids(draft_token_ids)

    for i in range(len(requests)):
        running_req = scheduler.running[i]
        # The prompt token
        assert running_req.num_computed_tokens == 1
        # The prompt token and the sampled token
        assert running_req.num_tokens == 2
        # The prompt token, the sampled token, and the speculated tokens
        assert running_req.num_tokens_with_spec == 2 + len(spec_tokens[i])

    # No draft or accepted tokens counted yet
    assert not engine_core_outputs or (
        engine_core_outputs[0].scheduler_stats.spec_decoding_stats is None
    )

    # Schedule the speculated tokens for validation
    output = scheduler.schedule()
    assert len(output.scheduled_new_reqs) == 0
    # The sampled token and speculated tokens
    assert output.total_num_scheduled_tokens == len(requests) + sum(
        len(ids) for ids in spec_tokens
    )
    for i in range(len(requests)):
        req_id = requests[i].request_id
        assert output.num_scheduled_tokens[req_id] == 1 + len(spec_tokens[i])
        if spec_tokens[i]:
            assert len(output.scheduled_spec_decode_tokens[req_id]) == len(
                spec_tokens[i]
            )
        else:
            assert req_id not in output.scheduled_spec_decode_tokens

    model_runner_output = ModelRunnerOutput(
        req_ids=req_ids,
        sampled_token_ids=output_tokens,
        logprobs=None,
        prompt_logprobs_dict={},
        pooler_output=[],
    )
    engine_core_outputs = scheduler.update_from_output(output, model_runner_output)

    scheduler_stats = (
        engine_core_outputs[0].scheduler_stats if engine_core_outputs else None
    )
    if expected[0] == 0:
        assert scheduler_stats is not None
        assert scheduler_stats.spec_decoding_stats is None
    else:
        assert scheduler_stats is not None
        assert scheduler_stats.spec_decoding_stats is not None
        stats = scheduler_stats.spec_decoding_stats
        assert stats.num_drafts == expected[0]
        assert stats.num_draft_tokens == expected[1]
        assert stats.num_accepted_tokens == expected[2]
        assert stats.num_accepted_tokens_per_pos == expected[3]


def _assert_right_scheduler_output(
    output: SchedulerOutput,
    num_requests: int,
    expected_num_scheduled_tokens: int,
):
    """Check if SchedulerOutput is correct after remote KV cache hit."""

    # We should inject the kv_connector_metadata.
    assert len(output.kv_connector_metadata.requests) == num_requests

    # Only num_tokens - matched_num_new_tokens should be scheduled.
    for _, num_scheduled_tokens in output.num_scheduled_tokens.items():
        assert num_scheduled_tokens == expected_num_scheduled_tokens


def _assert_right_kv_cache_manager(
    scheduler: Scheduler,
    requests: list[Request],
    num_tokens: int,
    block_size: int,
    num_requests: int,
    num_total_blocks: int,
):
    """Check whether KVCacheManager is correct after allocate."""

    # Make sure the request stats are right.
    EXPECTED_TOTAL_BLOCKS = num_tokens // block_size
    for req in requests:
        blocks = scheduler.kv_cache_manager.coordinator.single_type_managers[
            0
        ].req_to_blocks[req.request_id]
        hashes = req.block_hashes
        assert (
            scheduler.kv_cache_manager.coordinator.single_type_managers[
                0
            ].num_cached_block[req.request_id]
            == EXPECTED_TOTAL_BLOCKS
        )
        assert len(blocks) == EXPECTED_TOTAL_BLOCKS
        assert len(hashes) == EXPECTED_TOTAL_BLOCKS

    # Make sure we actually touched all the blocks.
    BLOCKS_PER_REQ = num_tokens / block_size
    assert (
        scheduler.kv_cache_manager.block_pool.get_num_free_blocks()
        == num_total_blocks - num_requests * BLOCKS_PER_REQ
    )


def _step_until_done(
    scheduler: Scheduler,
    output: SchedulerOutput,
    model_runner_output: ModelRunnerOutput,
):
    """Loop over schedule(), update_from_output() until finished."""

    all_finished = False
    _ = scheduler.update_from_output(output, model_runner_output)
    while not all_finished:
        # Schedule + a few iterations until stopping.
        output = scheduler.schedule()
        assert len(scheduler.running)
        for _, num_scheduled_tokens in output.num_scheduled_tokens.items():
            # We should be in the decode phase now.
            assert num_scheduled_tokens == 1
        assert len(output.kv_connector_metadata.requests) == 0
        ecos = scheduler.update_from_output(output, model_runner_output)[0]
        all_done = True
        for eco in ecos.outputs:
            if eco.finish_reason is None:
                all_done = False
        all_finished = all_done


def test_kv_connector_basic():
    """
    Test whether Scheduler with KVConnector schedules tokens, allocates
    memory, and cleans up requests as expected under normal operation.
    """

    # Setup Scheduler.
    scheduler = create_scheduler(
        enable_prefix_caching=True,
        use_kv_connector=True,
    )
    NUM_TOTAL_BLOCKS = scheduler.kv_cache_manager.block_pool.get_num_free_blocks()
    BLOCK_SIZE = scheduler.cache_config.block_size

    # Mock External Cache Hit.
    NUM_MATCHED_NEW_TOKENS = BLOCK_SIZE * 2
    scheduler.connector.get_num_new_matched_tokens = Mock(name="method")
    scheduler.connector.get_num_new_matched_tokens.return_value = (
        NUM_MATCHED_NEW_TOKENS,
        False,
    )

    ######################################################
    # FIRST SET OF REQUESTS - External Hit Only
    NUM_REQUESTS = 2
    NUM_TOKENS = NUM_MATCHED_NEW_TOKENS * 2
    MAX_TOKENS = 3
    requests = create_requests(
        num_requests=NUM_REQUESTS,
        num_tokens=NUM_TOKENS,
        max_tokens=MAX_TOKENS,
        block_size=BLOCK_SIZE,
    )
    req_ids = []
    for i, request in enumerate(requests):
        scheduler.add_request(request)
        req_ids.append(request.request_id)

    MODEL_RUNNER_OUTPUT = ModelRunnerOutput(
        req_ids=req_ids,
        sampled_token_ids=[[1000]] * len(req_ids),
        logprobs=None,
        prompt_logprobs_dict={},
        pooler_output=[],
    )

    # Ensure ScheduleOutput is correct.
    output = scheduler.schedule()
    _assert_right_scheduler_output(
        output=output,
        num_requests=NUM_REQUESTS,
        # Just the incremental tokens should be scheduled.
        expected_num_scheduled_tokens=NUM_TOKENS - NUM_MATCHED_NEW_TOKENS,
    )

    # Ensure KVCacheManager is correct.
    _assert_right_kv_cache_manager(
        scheduler, requests, NUM_TOKENS, BLOCK_SIZE, NUM_REQUESTS, NUM_TOTAL_BLOCKS
    )

    # Continue Generation until done.
    _step_until_done(scheduler, output, MODEL_RUNNER_OUTPUT)
    _ = scheduler.schedule()
    # Confirm we clean up the memory properly.
    assert (
        scheduler.kv_cache_manager.block_pool.get_num_free_blocks() == NUM_TOTAL_BLOCKS
    )

    ######################################################
    # SECOND SET OF REQUESTS - Local And External Hit
    NUM_TOKENS_PREFIX = NUM_TOKENS
    # We will get a local prefix cache hit for the first
    # NUM_TOKENS_PREFIX tokens since they are used above.
    NUM_TOKENS = NUM_TOKENS_PREFIX * 2
    requests = create_requests(
        num_requests=NUM_REQUESTS,
        num_tokens=NUM_TOKENS,
        max_tokens=MAX_TOKENS,
        block_size=BLOCK_SIZE,
    )
    req_ids = []
    for i, request in enumerate(requests):
        scheduler.add_request(request)
        req_ids.append(request.request_id)

    MODEL_RUNNER_OUTPUT = ModelRunnerOutput(
        req_ids=req_ids,
        sampled_token_ids=[[1000]] * len(req_ids),
        logprobs=None,
        prompt_logprobs_dict={},
        pooler_output=[],
    )

    # We should get a local cache hit of NUM_TOKENS_PREFIX and
    # a remote KV cache hit of NUM_MATCHED_NEW_TOKENS.
    output = scheduler.schedule()
    _assert_right_scheduler_output(
        output=output,
        num_requests=NUM_REQUESTS,
        # Just the incremental tokens after local + remote cache hit.
        expected_num_scheduled_tokens=(
            NUM_TOKENS - NUM_TOKENS_PREFIX - NUM_MATCHED_NEW_TOKENS
        ),
    )

    # Ensure KVCacheManager is correct.
    _assert_right_kv_cache_manager(
        scheduler, requests, NUM_TOKENS, BLOCK_SIZE, NUM_REQUESTS, NUM_TOTAL_BLOCKS
    )

    # Continue Generation until done.
    _step_until_done(scheduler, output, MODEL_RUNNER_OUTPUT)
    _ = scheduler.schedule()
    # Confirm we clean up the memory properly.
    assert (
        scheduler.kv_cache_manager.block_pool.get_num_free_blocks() == NUM_TOTAL_BLOCKS
    )


def test_kv_connector_unable_to_allocate():
    """
    Test whether scheduler with KVConnector is able to handle
    unable to allocate (run out of blocks in allocate_slots().
    """

    # Setup Scheduler With Mock External Cache Hit.
    BLOCK_SIZE = 4
    NUM_BLOCKS = 10
    scheduler = create_scheduler(
        enable_prefix_caching=True,
        use_kv_connector=True,
        block_size=BLOCK_SIZE,
        num_blocks=NUM_BLOCKS,
    )
    NUM_MATCHED_NEW_TOKENS = BLOCK_SIZE * 2
    scheduler.connector.get_num_new_matched_tokens = Mock(name="method")
    scheduler.connector.get_num_new_matched_tokens.return_value = (
        NUM_MATCHED_NEW_TOKENS,
        False,
    )

    # Create two requests. The second request will not be able to
    # allocate slots because it will not have enough blocks.
    NUM_REQUESTS = 2
    NUM_TOKENS = (NUM_BLOCKS // 2 + 1) * BLOCK_SIZE
    MAX_TOKENS = 2
    requests = create_requests(
        num_requests=NUM_REQUESTS,
        num_tokens=NUM_TOKENS,
        max_tokens=MAX_TOKENS,
        block_size=BLOCK_SIZE,
    )
    req_ids = []
    for i, request in enumerate(requests):
        scheduler.add_request(request)
        req_ids.append(request.request_id)

    MODEL_RUNNER_OUTPUT = ModelRunnerOutput(
        req_ids=req_ids,
        sampled_token_ids=[[1000]] * len(req_ids),
        logprobs=None,
        prompt_logprobs_dict={},
        pooler_output=[],
    )

    # Just one request should be running.
    output = scheduler.schedule()
    _assert_right_scheduler_output(
        output,
        num_requests=1,
        expected_num_scheduled_tokens=NUM_TOKENS - NUM_MATCHED_NEW_TOKENS,
    )
    assert len(scheduler.running) == 1
    assert len(scheduler.waiting) == 1

    # All memory should be freed, with one request waiting.
    _step_until_done(scheduler, output, MODEL_RUNNER_OUTPUT)
    assert scheduler.kv_cache_manager.block_pool.get_num_free_blocks() == NUM_BLOCKS - 1
    assert len(scheduler.running) == 0
    assert len(scheduler.waiting) == 1

    # Just one request should be running.
    output = scheduler.schedule()
    _assert_right_scheduler_output(
        output,
        num_requests=1,
        expected_num_scheduled_tokens=NUM_TOKENS - NUM_MATCHED_NEW_TOKENS,
    )
    assert len(scheduler.running) == 1
    assert len(scheduler.waiting) == 0

    # All memory should be freed, with no requests waiting / running.
    _step_until_done(scheduler, output, MODEL_RUNNER_OUTPUT)
    assert scheduler.kv_cache_manager.block_pool.get_num_free_blocks() == NUM_BLOCKS - 1
    assert len(scheduler.running) == 0
    assert len(scheduler.waiting) == 0


def test_kv_connector_handles_preemption():
    """
    Test whether scheduler with KVConnector is able to handle
    unable to allocate (run out of blocks in allocate_slots().
    """

    # Setup Scheduler With Mock External Cache Hit.
    BLOCK_SIZE = 2
    # NOTE: there is 1 null block, so this is 6 blocks.
    NUM_BLOCKS = 7
    scheduler = create_scheduler(
        enable_prefix_caching=True,
        use_kv_connector=True,
        block_size=BLOCK_SIZE,
        num_blocks=NUM_BLOCKS,
    )

    NUM_MATCHED_NEW_TOKENS = BLOCK_SIZE
    scheduler.connector.get_num_new_matched_tokens = Mock(name="method")
    scheduler.connector.get_num_new_matched_tokens.return_value = (
        NUM_MATCHED_NEW_TOKENS,
        False,
    )

    # Create two requests.
    # Both can be scheduled at first, but the second request
    # will be preempted and re-scheduled.
    NUM_REQUESTS = 2
    NUM_TOKENS = BLOCK_SIZE * 2 + 1
    MAX_TOKENS = BLOCK_SIZE * 2
    requests = create_requests(
        num_requests=NUM_REQUESTS,
        num_tokens=NUM_TOKENS,
        max_tokens=MAX_TOKENS,
        block_size=BLOCK_SIZE,
    )
    req_ids = []
    for i, request in enumerate(requests):
        scheduler.add_request(request)
        req_ids.append(request.request_id)

    MODEL_RUNNER_OUTPUT = ModelRunnerOutput(
        req_ids=req_ids,
        sampled_token_ids=[[1000]] * len(req_ids),
        logprobs=None,
        prompt_logprobs_dict={},
        pooler_output=[],
    )

    # All can be scheduled - 1st token.
    output = scheduler.schedule()
    _assert_right_scheduler_output(
        output,
        # 2 remote kv cache hits.
        num_requests=2,
        expected_num_scheduled_tokens=NUM_TOKENS - NUM_MATCHED_NEW_TOKENS,
    )
    assert len(scheduler.running) == 2
    _ = scheduler.update_from_output(output, MODEL_RUNNER_OUTPUT)

    # All can be scheduled - 2nd token.
    output = scheduler.schedule()
    _assert_right_scheduler_output(
        output,
        # no connector_metadata
        num_requests=0,
        expected_num_scheduled_tokens=1,
    )
    assert len(scheduler.running) == 2
    _ = scheduler.update_from_output(output, MODEL_RUNNER_OUTPUT)

    # This will generate a new block and cause a preemption - 3rd token.
    output = scheduler.schedule()
    _assert_right_scheduler_output(
        output,
        # no connector_metadata
        num_requests=0,
        expected_num_scheduled_tokens=1,
    )
    assert len(scheduler.running) == 1
    assert len(scheduler.waiting) == 1
    _ = scheduler.update_from_output(output, MODEL_RUNNER_OUTPUT)
    assert len(scheduler.running) == 1
    assert len(scheduler.waiting) == 1

    # Only 1 can be scheduled - 4th (and last token).
    output = scheduler.schedule()
    _assert_right_scheduler_output(
        output,
        # no connector_metadata
        num_requests=0,
        expected_num_scheduled_tokens=1,
    )
    assert len(scheduler.waiting) == 1
    assert len(scheduler.running) == 1
    _ = scheduler.update_from_output(output, MODEL_RUNNER_OUTPUT)
    assert len(scheduler.running) == 0
    # All memory should be freed since nothing is running.
    assert scheduler.kv_cache_manager.block_pool.get_num_free_blocks() == NUM_BLOCKS - 1

    # Restarts the preempted request - generate 3rd token.
    # This will have a local and remote cache hit.
    output = scheduler.schedule()
    _assert_right_scheduler_output(
        output,
        # 1 remote kv_cache hit!
        num_requests=1,
        # Only 1 block was preempted and there is a single
        # remote hit. So only single new token is scheduled.
        expected_num_scheduled_tokens=1,
    )
    assert len(scheduler.running) == 1
    assert len(scheduler.waiting) == 0
    _ = scheduler.update_from_output(output, MODEL_RUNNER_OUTPUT)
    assert len(scheduler.running) == 1
    assert len(scheduler.waiting) == 0

    # Only 1 can be scheduled - 4th (and last token).
    output = scheduler.schedule()
    _assert_right_scheduler_output(
        output,
        # no connector_metadata
        num_requests=0,
        expected_num_scheduled_tokens=1,
    )
    assert len(scheduler.running) == 1
    _ = scheduler.update_from_output(output, MODEL_RUNNER_OUTPUT)
    assert len(scheduler.running) == 0
    # All memory should be freed since nothing is running.
    assert scheduler.kv_cache_manager.block_pool.get_num_free_blocks() == NUM_BLOCKS - 1


def make_output(scheduler: Scheduler):
    return ModelRunnerOutput(
        req_ids=[req.request_id for req in scheduler.running],
<<<<<<< HEAD
=======
        req_id_to_index={req.request_id: i for i, req in enumerate(scheduler.running)},
>>>>>>> 5be7ca1b
        sampled_token_ids=[[1000]] * len(scheduler.running),
        logprobs=None,
        prompt_logprobs_dict={},
        pooler_output=[],
    )


def assert_scheduler_empty(scheduler: Scheduler):
    """Confirm the scheduler is "empty" - i.e. no leaks."""
    # Scheduler Metadata.
    assert len(scheduler.requests) == 0
    assert len(scheduler.waiting) == 0
    assert len(scheduler.running) == 0
    assert len(scheduler.finished_req_ids) == 0

    # EncoderCacheManager.
    assert len(scheduler.encoder_cache_manager.freed) == 0
    assert len(scheduler.encoder_cache_manager.cached) == 0

    # KVCache Manager.
    assert (
        len(
            scheduler.kv_cache_manager.coordinator.single_type_managers[0].req_to_blocks
        )
        == 0
    )
    assert (
        len(
            scheduler.kv_cache_manager.coordinator.single_type_managers[
                0
            ].num_cached_block
        )
        == 0
    )
    num_free_blocks = (
        scheduler.kv_cache_manager.block_pool.free_block_queue.num_free_blocks
    )
    assert num_free_blocks == (scheduler.kv_cache_manager.block_pool.num_gpu_blocks - 1)

    # NOTE(rob): just the ref count on blocks will be 0. The hash
    # value, etc will remain since we lazily evict for prefix cache.
    for block in scheduler.kv_cache_manager.block_pool.blocks:
        assert block.ref_cnt == 0
        # assert block._block_hash is None
    # assert (
    #     len(scheduler.kv_cache_manager.block_pool.cached_block_hash_to_block
    #           ) == 0)


def test_memory_leak():
    """Test that we do not have a memory leak."""

    scheduler = create_scheduler(enable_prefix_caching=True)

    NUM_REQUESTS = 5
    NUM_TOKENS = 10
    MAX_TOKENS = 10
    requests = create_requests(
        num_requests=NUM_REQUESTS, num_tokens=NUM_TOKENS, max_tokens=MAX_TOKENS
    )

    # Add each request.
    for request in requests:
        scheduler.add_request(request)
        scheduler_output = scheduler.schedule()
        model_runner_output = make_output(scheduler)
        scheduler.update_from_output(scheduler_output, model_runner_output)

    # Iterate until done.
    while True:
        scheduler_output = scheduler.schedule()
        if len(scheduler.running) == 0:
            break
        model_runner_output = make_output(scheduler)
        scheduler.update_from_output(scheduler_output, model_runner_output)

    # Confirm no memory leak.
    assert_scheduler_empty(scheduler)


def create_scheduler_with_priority(
    model: str = "facebook/opt-125m",
    max_num_seqs: int = 16,
    max_num_batched_tokens: int = 8192,
    enable_prefix_caching: Optional[bool] = None,
    long_prefill_token_threshold: int = 0,
    disable_chunked_mm_input: bool = False,
    use_kv_connector: bool = False,
    num_blocks: int = 10000,
    block_size: int = 16,
    max_model_len: Optional[int] = None,
    num_speculative_tokens: Optional[int] = None,
) -> Scheduler:
    """Create scheduler with priority policy enabled.

    Args:
      model: model under test
      max_num_seqs: max sequences to schedule
      max_num_batch_tokens: max num tokens to batch
      enable_prefix_caching: optionally force APC config
                             (True/False) or use default
                             (None)

    Returns:
      {class}`Scheduler` instance with priority scheduling
    """
    if max_model_len is None:
        max_model_len = max_num_batched_tokens
    scheduler_config = SchedulerConfig(
        max_num_seqs=max_num_seqs,
        max_num_batched_tokens=max_num_batched_tokens,
        max_model_len=max_model_len,
        long_prefill_token_threshold=long_prefill_token_threshold,
        disable_chunked_mm_input=disable_chunked_mm_input,
        enable_chunked_prefill=True,
        policy="priority",  # Enable priority scheduling
    )
    model_config = ModelConfig(
        model=model,
        trust_remote_code=True,
        dtype="float16",
        seed=42,
    )
    # Cache config, optionally force APC
    kwargs_cache = (
        {}
        if enable_prefix_caching is None
        else {"enable_prefix_caching": enable_prefix_caching}
    )
    cache_config = CacheConfig(
        block_size=block_size,
        gpu_memory_utilization=0.9,
        swap_space=0,
        cache_dtype="auto",
        **kwargs_cache,
    )
    kv_transfer_config = (
        KVTransferConfig(
            kv_connector="SharedStorageConnector",
            kv_role="kv_both",
            kv_connector_extra_config={"shared_storage_path": "local_storage"},
        )
        if use_kv_connector
        else None
    )

    speculative_config: Optional[SpeculativeConfig] = None
    if num_speculative_tokens is not None:
        speculative_config = SpeculativeConfig(
            model="ngram", num_speculative_tokens=num_speculative_tokens
        )

    vllm_config = VllmConfig(
        scheduler_config=scheduler_config,
        model_config=model_config,
        cache_config=cache_config,
        kv_transfer_config=kv_transfer_config,
        speculative_config=speculative_config,
    )
    kv_cache_config = KVCacheConfig(
        num_blocks=num_blocks,  # A large number of blocks to hold all requests
        kv_cache_tensors=[],
        kv_cache_groups=[
            KVCacheGroupSpec(
                ["layer"], FullAttentionSpec(block_size, 1, 1, torch.float32, False)
            )
        ],
    )
    cache_config.num_gpu_blocks = num_blocks
    return Scheduler(
        vllm_config=vllm_config,
        kv_cache_config=kv_cache_config,
        log_stats=True,
        structured_output_manager=StructuredOutputManager(vllm_config),
        block_size=block_size,
    )


def create_requests_with_priority(
    num_requests: int,
    priorities: list[int],
    arrival_times: Optional[list[float]] = None,
    num_tokens: int = 10,
    mm_positions: Optional[list[list[PlaceholderRange]]] = None,
    max_tokens: int = 16,
    stop_token_ids: Optional[list[int]] = None,
    prompt_logprobs: Optional[int] = None,
    starting_idx: int = 0,
):
    """Create requests with specified priorities and arrival times."""
    assert len(priorities) == num_requests
    if arrival_times is not None:
        assert len(arrival_times) == num_requests
    else:
        arrival_times = [float(i) for i in range(num_requests)]

    sampling_params = SamplingParams(
        ignore_eos=False,
        max_tokens=max_tokens,
        stop_token_ids=stop_token_ids,
        prompt_logprobs=prompt_logprobs,
    )
    requests = []
    for i in range(num_requests):
        mm_features = []
        if mm_positions is not None:
            mm_position = mm_positions[i]
            for j, position in enumerate(mm_position):
                identifier = f"hash{i}_{j}"
                mm_feature = MultiModalFeatureSpec(
                    data=MultiModalKwargsItem.dummy("dummy_m"),
                    mm_position=position,
                    identifier=identifier,
                    modality="image",
                )
                mm_features.append(mm_feature)

        request = Request(
            request_id=f"{i + starting_idx}",
            prompt_token_ids=[i + starting_idx] * num_tokens,
            sampling_params=sampling_params,
            pooling_params=None,
            mm_features=mm_features if mm_features else None,
            eos_token_id=EOS_TOKEN_ID,
            arrival_time=arrival_times[i],
            priority=priorities[i],
        )
        requests.append(request)
    return requests


def test_priority_scheduling_basic_ordering():
    """Test that requests are scheduled in priority order
    (lower value = higher priority)."""
    scheduler = create_scheduler_with_priority()

    # Create requests with different priorities
    # Priority 0 (highest), 1, 2 (lowest)
    priorities = [2, 0, 1]  # Add in non-priority order
    arrival_times = [1.0, 2.0, 3.0]  # All different arrival times
    requests = create_requests_with_priority(
        num_requests=3, priorities=priorities, arrival_times=arrival_times
    )

    # Add requests in non-priority order
    for request in requests:
        scheduler.add_request(request)

    # Schedule and verify priority order
    output = scheduler.schedule()

    # Should schedule all requests since they fit in budget
    assert len(output.scheduled_new_reqs) == 3

    # Verify they are scheduled in priority order:
    # req_1 (priority 0), req_2 (priority 1), req_0 (priority 2)
    scheduled_req_ids = [req.req_id for req in output.scheduled_new_reqs]
    assert scheduled_req_ids == ["1", "2", "0"]


def test_priority_scheduling_arrival_time_tiebreaker():
    """Test that arrival time is used
    as tiebreaker when priorities are equal."""
    scheduler = create_scheduler_with_priority()

    # Create requests with same priority but different arrival times
    priorities = [1, 1, 1]  # All same priority
    arrival_times = [3.0, 1.0, 2.0]  # Different arrival times
    requests = create_requests_with_priority(
        num_requests=3, priorities=priorities, arrival_times=arrival_times
    )

    # Add requests in non-arrival order
    for request in requests:
        scheduler.add_request(request)

    # Schedule and verify arrival time order
    output = scheduler.schedule()

    # Should schedule all requests since they fit in budget
    assert len(output.scheduled_new_reqs) == 3

    # Verify they are scheduled in arrival time order:
    # req_1 (1.0), req_2 (2.0), req_0 (3.0)
    scheduled_req_ids = [req.req_id for req in output.scheduled_new_reqs]
    assert scheduled_req_ids == ["1", "2", "0"]


def test_priority_scheduling_mixed_priority_and_arrival():
    """Test priority scheduling with mixed priorities and arrival times."""
    scheduler = create_scheduler_with_priority()

    # Create requests with mixed priorities and arrival times
    priorities = [2, 1, 1, 0]  # Mixed priorities
    arrival_times = [1.0, 3.0, 2.0, 4.0]  # Mixed arrival times
    requests = create_requests_with_priority(
        num_requests=4, priorities=priorities, arrival_times=arrival_times
    )

    # Add requests
    for request in requests:
        scheduler.add_request(request)

    # Schedule and verify order
    output = scheduler.schedule()

    # Should schedule all requests since they fit in budget
    assert len(output.scheduled_new_reqs) == 4

    # Expected order:
    # 1. req_3 (priority 0, arrival 4.0)
    # 2. req_2 (priority 1, arrival 2.0) - earlier arrival than req_1
    # 3. req_1 (priority 1, arrival 3.0)
    # 4. req_0 (priority 2, arrival 1.0)
    scheduled_req_ids = [req.req_id for req in output.scheduled_new_reqs]
    assert scheduled_req_ids == ["3", "2", "1", "0"]


def test_priority_scheduling_preemption():
    """Test that priority scheduling preempts
    lower priority requests when memory is constrained."""
    # Create scheduler with very limited memory to force preemption
    scheduler = create_scheduler_with_priority(
        max_num_seqs=3,  # Allow multiple requests
        max_num_batched_tokens=200,
        num_blocks=6,  # Very limited blocks to force memory pressure
        block_size=16,  # Standard block size
    )

    # Create initial low-priority requests that will consume most memory
    low_priority_requests = create_requests_with_priority(
        num_requests=2,
        priorities=[5, 5],  # Low priority
        arrival_times=[1.0, 2.0],
        num_tokens=30,  # Large enough to consume significant memory
    )

    # Add and schedule low priority requests
    for request in low_priority_requests:
        scheduler.add_request(request)

    output = scheduler.schedule()
    assert len(output.scheduled_new_reqs) == 2

    # Simulate model execution to move requests to running state
    model_output = ModelRunnerOutput(
        req_ids=[req.request_id for req in low_priority_requests],
<<<<<<< HEAD
=======
        req_id_to_index={
            req.request_id: i for i, req in enumerate(low_priority_requests)
        },
>>>>>>> 5be7ca1b
        sampled_token_ids=[[100] for _ in low_priority_requests],
        logprobs=None,
        prompt_logprobs_dict={},
        pooler_output=[],
    )
    scheduler.update_from_output(output, model_output)

    # Verify both requests are running
    assert len(scheduler.running) == 2

    # Now add a high-priority request that requires memory allocation
    # This should trigger preemption due to memory constraints
    high_priority_request = create_requests_with_priority(
        num_requests=1,
        priorities=[0],  # High priority
        arrival_times=[3.0],
        num_tokens=30,  # Large enough to require significant memory
    )[0]

    scheduler.add_request(high_priority_request)

    # Schedule again - this should trigger
    # preemption when trying to allocate memory
    output = scheduler.schedule()

    # Due to the scheduler's design, if preemption happens
    # during running request scheduling,
    # waiting requests won't be scheduled in the same step
    # Let's check if preemption occurred by looking at the waiting queue

    # If preemption happened, we should see requests in the
    # waiting queue
    if len(scheduler.waiting) > 1:  # high priority + preempted request
        # Preemption occurred - verify the high priority request
        # gets scheduled next
        output2 = scheduler.schedule()
        assert len(output2.scheduled_new_reqs) == 1
        # High priority request
        assert output2.scheduled_new_reqs[0].req_id == "0"
    else:
        # No preemption needed - all requests fit
        # This is also valid behavior if memory allows
        assert len(output.scheduled_new_reqs) == 1
        # High priority request
        assert output.scheduled_new_reqs[0].req_id == "0"


def test_priority_scheduling_no_preemption_when_space_available():
    """Test that preemption doesn't happen
    when there's space for new requests."""
    scheduler = create_scheduler_with_priority(
        max_num_seqs=3,  # Allow 3 concurrent requests
        max_num_batched_tokens=200,  # Sufficient token budget
    )

    # Add two low-priority running requests
    low_priority_requests = create_requests_with_priority(
        num_requests=2, priorities=[5, 5], arrival_times=[1.0, 2.0], num_tokens=30
    )

    for request in low_priority_requests:
        scheduler.add_request(request)

    output = scheduler.schedule()
    model_output = ModelRunnerOutput(
        req_ids=[req.request_id for req in low_priority_requests],
<<<<<<< HEAD
=======
        req_id_to_index={
            req.request_id: i for i, req in enumerate(low_priority_requests)
        },
>>>>>>> 5be7ca1b
        sampled_token_ids=[[100] for _ in low_priority_requests],
        logprobs=None,
        prompt_logprobs_dict={},
        pooler_output=[],
    )
    scheduler.update_from_output(output, model_output)

    # Add high-priority request
    high_priority_request = create_requests_with_priority(
        num_requests=1, priorities=[0], arrival_times=[3.0], num_tokens=30
    )[0]

    scheduler.add_request(high_priority_request)

    # Schedule - should not preempt since there's space
    output = scheduler.schedule()

    # Should schedule the new request without preemption
    assert len(output.scheduled_new_reqs) == 1
    assert len(scheduler.running) == 3  # All three requests running
    assert len(scheduler.waiting) == 0  # No requests waiting


def test_priority_scheduling_preemption_victim_selection():
    """Test that the correct victim is selected for
    preemption based on priority and arrival time."""
    # This test verifies the priority-based victim selection logic
    # by checking the waiting queue order after adding requests with different
    # priorities
    scheduler = create_scheduler_with_priority(
        max_num_seqs=1,  # Force sequential processing to test priority order
    )

    # Create requests with different priorities
    requests = create_requests_with_priority(
        num_requests=3,
        priorities=[3, 2, 0],  # Different priorities: low, medium, high
        arrival_times=[1.0, 2.0, 3.0],
        num_tokens=10,
    )

    # Add all requests
    for request in requests:
        scheduler.add_request(request)

    # Schedule - should only schedule the highest priority request
    # (req_2, priority 0)
    output = scheduler.schedule()
    assert len(output.scheduled_new_reqs) == 1
    assert output.scheduled_new_reqs[0].req_id == "2"  # Highest priority

    # Verify the waiting queue has the remaining requests in priority order
    assert len(scheduler.waiting) == 2

    # Extract waiting requests and verify priority order
    waiting_requests = list(scheduler.waiting)

    waiting_priorities = [req.priority for req in waiting_requests]
    waiting_req_ids = [req.request_id for req in waiting_requests]

    # Should be req_1 (priority 2) then req_0 (priority 3)
    assert waiting_priorities == [2, 3]
    assert waiting_req_ids == ["1", "0"]


def test_priority_scheduling_equal_priority_preemption():
    """Test arrival time tiebreaker when requests have equal priority."""
    # This test verifies that arrival time is used as a tiebreaker for equal
    # priorities
    scheduler = create_scheduler_with_priority(
        max_num_seqs=1,  # Force sequential processing
    )

    # Create requests with same priority but different arrival times
    requests = create_requests_with_priority(
        num_requests=3,
        priorities=[2, 2, 2],  # Same priority
        arrival_times=[3.0, 1.0, 2.0],  # Different arrival times
        num_tokens=10,
    )

    # Add all requests
    for request in requests:
        scheduler.add_request(request)

    # Schedule - should schedule the request with earliest arrival time
    output = scheduler.schedule()
    assert len(output.scheduled_new_reqs) == 1
    assert output.scheduled_new_reqs[0].req_id == "1"  # Earliest arrival (1.0)

    # Verify the waiting queue has remaining requests in arrival time order
    assert len(scheduler.waiting) == 2

    # Extract waiting requests and verify arrival time order
    waiting_requests = list(scheduler.waiting)

    waiting_arrival_times = [req.arrival_time for req in waiting_requests]
    waiting_req_ids = [req.request_id for req in waiting_requests]

    # Should be req_2 (arrival 2.0) then req_0 (arrival 3.0)
    assert waiting_arrival_times == [2.0, 3.0]
    assert waiting_req_ids == ["2", "0"]


def test_priority_scheduling_waiting_queue_order():
    """Test that the waiting queue maintains priority order."""
    scheduler = create_scheduler_with_priority(
        max_num_seqs=1,  # Only one request can run at a time
    )

    # Create multiple requests with different priorities
    requests = create_requests_with_priority(
        num_requests=4,
        priorities=[3, 1, 2, 0],  # Mixed priorities
        arrival_times=[1.0, 2.0, 3.0, 4.0],
        num_tokens=10,
    )

    # Add all requests
    for request in requests:
        scheduler.add_request(request)

    # Schedule - should only schedule the highest priority request
    # (req_3, priority 0)
    output = scheduler.schedule()
    assert len(output.scheduled_new_reqs) == 1
    assert output.scheduled_new_reqs[0].req_id == "3"

    # Verify waiting queue has remaining requests in priority order
    assert len(scheduler.waiting) == 3

    # Extract requests from waiting queue
    # (it's a heap, so we need to pop to see order)
    waiting_requests = list(scheduler.waiting)

    waiting_priorities = [req.priority for req in waiting_requests]
    waiting_req_ids = [req.request_id for req in waiting_requests]

    # Should be ordered by priority: req_1 (1), req_2 (2), req_0 (3)
    assert waiting_req_ids == ["1", "2", "0"]
    assert waiting_priorities == [1, 2, 3]


def test_priority_scheduling_fcfs_fallback():
    """Test that FCFS behavior is maintained when all
    requests have same priority."""
    scheduler = create_scheduler_with_priority()

    # Create requests with same priority but different arrival times
    priorities = [1, 1, 1, 1]  # All same priority
    arrival_times = [4.0, 1.0, 3.0, 2.0]  # Different arrival times
    requests = create_requests_with_priority(
        num_requests=4, priorities=priorities, arrival_times=arrival_times
    )

    # Add requests
    for request in requests:
        scheduler.add_request(request)

    # Schedule
    output = scheduler.schedule()

    # Should schedule all requests in arrival time order
    assert len(output.scheduled_new_reqs) == 4
    scheduled_req_ids = [req.req_id for req in output.scheduled_new_reqs]

    # Expected order by arrival time:
    # req_1 (1.0), req_3 (2.0), req_2 (3.0), req_0 (4.0)
    assert scheduled_req_ids == ["1", "3", "2", "0"]


def test_priority_scheduling_with_limited_slots():
    """Test priority scheduling when max_num_seqs limits concurrent requests."""
    scheduler = create_scheduler_with_priority(
        max_num_seqs=2,  # Only allow 2 concurrent requests
        max_num_batched_tokens=1000,  # Plenty of token budget
    )

    # Create requests with different priorities
    requests = create_requests_with_priority(
        num_requests=4,
        priorities=[3, 1, 2, 0],  # Mixed priorities
        arrival_times=[1.0, 2.0, 3.0, 4.0],
        num_tokens=10,
    )

    # Add all requests
    for request in requests:
        scheduler.add_request(request)

    # Schedule - should only schedule the 2 highest priority requests
    output = scheduler.schedule()
    assert len(output.scheduled_new_reqs) == 2

    # Should schedule req_3 (priority 0) and req_1 (priority 1)
    scheduled_req_ids = [req.req_id for req in output.scheduled_new_reqs]
    assert "3" in scheduled_req_ids  # Priority 0
    assert "1" in scheduled_req_ids  # Priority 1

    # Remaining requests should be in waiting queue in priority order
    assert len(scheduler.waiting) == 2

    # Extract waiting requests and verify order
    waiting_requests = list(scheduler.waiting)
    waiting_priorities = [req.priority for req in waiting_requests]
    waiting_req_ids = [req.request_id for req in waiting_requests]

    # Should be req_2 (priority 2) then req_0 (priority 3)
    assert waiting_priorities == [2, 3]
    assert waiting_req_ids == ["2", "0"]


def test_priority_scheduling_heap_property():
    """Test that the waiting queue maintains heap
    property for priority scheduling."""
    scheduler = create_scheduler_with_priority(
        max_num_seqs=1,  # Only one request can run at a time
    )

    # Add requests in random priority order
    priorities = [5, 1, 8, 3, 2, 7, 4, 6]
    arrival_times = [float(i) for i in range(len(priorities))]
    requests = create_requests_with_priority(
        num_requests=len(priorities),
        priorities=priorities,
        arrival_times=arrival_times,
        num_tokens=10,
    )

    # Add all requests
    for request in requests:
        scheduler.add_request(request)

    # Schedule one request at a time and verify priority order
    scheduled_priorities = []

    while scheduler.waiting:
        output = scheduler.schedule()
        if output.scheduled_new_reqs:
            req = output.scheduled_new_reqs[0]
            scheduled_priorities.append(requests[int(req.req_id)].priority)

            # Simulate completion to make room for next request
            model_output = ModelRunnerOutput(
                req_ids=[req.req_id],
                sampled_token_ids=[[100]],
                logprobs=None,
                prompt_logprobs_dict={},
                pooler_output=[],
            )
            scheduler.update_from_output(output, model_output)

            # Finish the request to make room for the next one
            scheduler.finish_requests(req.req_id, RequestStatus.FINISHED_STOPPED)

    # Verify requests were scheduled in priority order (lowest value first)
    expected_priorities = sorted(priorities)
    assert scheduled_priorities == expected_priorities


def test_schedule_skip_tokenizer_init():
    scheduler = create_scheduler(skip_tokenizer_init=True)
    requests = create_requests(num_requests=5)
    for request in requests:
        scheduler.add_request(request)
    output = scheduler.schedule()
    assert len(output.scheduled_new_reqs) == len(requests)
    assert output.grammar_bitmask is None


def test_schedule_skip_tokenizer_init_structured_output_request():
    scheduler = create_scheduler(skip_tokenizer_init=True)
    structured_outputs_params = StructuredOutputsParams(regex="[0-9]+")
    sampling_params = SamplingParams(
        ignore_eos=False,
        max_tokens=16,
        structured_outputs=structured_outputs_params,
    )
    request = Request(
        request_id="0",
        prompt_token_ids=[0, 1],
        mm_features=None,
        sampling_params=sampling_params,
        pooling_params=None,
        eos_token_id=EOS_TOKEN_ID,
        structured_output_request=StructuredOutputRequest(sampling_params),
    )
    scheduler.add_request(request)
    output = scheduler.schedule()
    assert len(output.scheduled_new_reqs) == 0
    assert len(scheduler.running) == 0
    assert len(scheduler.waiting) == 1


def test_priority_scheduling_preemption_and_resumption_when_out_of_kv():
    """Test that priority scheduling preempts lower priority requests
    when out of KV cache space."""
    # Create scheduler with very limited memory to force preemption
    scheduler = create_scheduler_with_priority(
        max_num_seqs=2,  # Allow multiple requests
        max_num_batched_tokens=200,
        num_blocks=5,  # Can hold 64 tokens (first block is null)
        block_size=16,  # Standard block size
        use_kv_connector=True,
    )

    # Create a request and schedule it
    request_low = create_requests_with_priority(
        num_requests=1,
        priorities=[1],
        arrival_times=[0.0],
        num_tokens=30,
        starting_idx=0,
    )[0]
    scheduler.add_request(request_low)
    # 1st schedule
    output = scheduler.schedule()
    assert len(output.scheduled_new_reqs) == 1
    assert len(scheduler.waiting) == 0
    assert len(scheduler.running) == 1

    # Simulate model execution - 1st decode
    model_output = ModelRunnerOutput(
        req_ids=[request_low.request_id],
        req_id_to_index={request_low.request_id: 0},
        sampled_token_ids=[[100]],
        # spec_token_ids=None,
        logprobs=None,
        prompt_logprobs_dict={},
        pooler_output=[],
    )
    scheduler.update_from_output(output, model_output)

    # Create a high priority request and schedule it
    request_high = create_requests_with_priority(
        num_requests=1,
        priorities=[0],
        arrival_times=[1.0],
        num_tokens=32,
        starting_idx=1,
    )[0]
    scheduler.add_request(request_high)
    # 2nd schedule
    output = scheduler.schedule()
    # KV cache should be full at this point
    assert scheduler.kv_cache_manager.block_pool.get_num_free_blocks() == 0
    assert len(output.scheduled_new_reqs) == 1
    assert output.scheduled_cached_reqs.num_reqs == 1
    assert len(scheduler.waiting) == 0
    assert len(scheduler.running) == 2

    # Simulate model execution - 2nd decode
    requests = [request_low, request_high]
    model_output = ModelRunnerOutput(
        req_ids=[req.request_id for req in requests],
        req_id_to_index={req.request_id: i for i, req in enumerate(requests)},
        sampled_token_ids=[[100] for _ in requests],
        # spec_token_ids=None,
        logprobs=None,
        prompt_logprobs_dict={},
        pooler_output=[],
    )
    scheduler.update_from_output(output, model_output)

    # 3rd schedule - this should trigger preemption
    # req_low needs 32 tokens = 2 blocks
    # req_high needs 33 tokens = 3 blocks
    # so doesn't fit in 4 blocks.
    output = scheduler.schedule()

    # Should have preempted req_low
    assert len(output.scheduled_new_reqs) == 0
    assert output.scheduled_cached_reqs.num_reqs == 1
    assert output.scheduled_cached_reqs.req_ids[0] == request_high.request_id
    assert scheduler.requests[request_low.request_id].status == RequestStatus.PREEMPTED
    assert len(scheduler.waiting) == 1
    assert len(scheduler.running) == 1

    # Simulate model execution - 3rd decode
    model_output = ModelRunnerOutput(
        req_ids=[req.request_id for req in requests],
        req_id_to_index={req.request_id: i for i, req in enumerate(requests)},
        sampled_token_ids=[[], [100]],
        # spec_token_ids=None,
        logprobs=None,
        prompt_logprobs_dict={},
        pooler_output=[],
    )
    # Finish the requests to make room for the preempted requests to resume
    scheduler.update_from_output(output, model_output)
    scheduler.finish_requests(request_high.request_id, RequestStatus.FINISHED_STOPPED)

    # 4th Schedule - this should trigger the resumption
    output = scheduler.schedule()
    scheduled_cached_reqs = output.scheduled_cached_reqs
    resumed_from_preemption = scheduled_cached_reqs.resumed_from_preemption

    assert len(output.scheduled_new_reqs) == 0
    assert scheduled_cached_reqs.num_reqs == 1
    assert len(scheduler.waiting) == 0
    assert len(scheduler.running) == 1

    # Preempted request resumed in scheduled_cached_reqs
    assert len(resumed_from_preemption) == 1
    assert len(scheduled_cached_reqs.resumed_req_token_ids) == 1
    assert resumed_from_preemption[0]
    assert scheduled_cached_reqs.req_ids[0] == request_low.request_id
    assert scheduled_cached_reqs.resumed_req_token_ids[0] is not None
    # Resumed tokens include 30 prompt tokens and 2 decoded tokens
    assert len(scheduled_cached_reqs.resumed_req_token_ids[0]) == 32
    assert scheduled_cached_reqs.resumed_req_token_ids[0][31] == 100


@pytest.mark.parametrize(
    ("enable_chunked_prefill", "is_encoder_decoder", "expect_enabled"),
    [
        (True, False, True),
        (False, False, False),
        # Encoder-decoder models should always have it disabled
        (False, True, False),
        (True, True, False),
    ],
)
def test_chunked_prefill_disabled_for_encoder_decoder(
    enable_chunked_prefill: bool, is_encoder_decoder: bool, expect_enabled: bool
) -> None:
    """Validate that chunked prefill is appropriately disabled for
    encoder-decoder models."""
    scheduler_config = SchedulerConfig(
        enable_chunked_prefill=enable_chunked_prefill,
        is_encoder_decoder=is_encoder_decoder,
    )

    # `is_encoder_decoder` should only be used during construction
    # of the config, and otherwise stored in the model config.
    assert "is_encoder_decoder" not in vars(scheduler_config)
    assert "is_encoder_decoder" not in [
        f.name for f in dataclasses.fields(scheduler_config)
    ]
    _validate_chunked_prefill_settings_for_encoder_decoder(
        scheduler_config, is_encoder_decoder, expect_enabled
    )

    # Ensure it is retained in VllmConfig, even after its post-init.
    vllm_config = VllmConfig(scheduler_config=scheduler_config)
    _validate_chunked_prefill_settings_for_encoder_decoder(
        vllm_config.scheduler_config, is_encoder_decoder, expect_enabled
    )


def _validate_chunked_prefill_settings_for_encoder_decoder(
    scheduler_config: SchedulerConfig, is_encoder_decoder: bool, expect_enabled: bool
) -> None:
    """Validate chunked prefill settings in the scheduler config for
    encoder-decoder models."""
    assert scheduler_config.chunked_prefill_enabled is expect_enabled
    assert scheduler_config.enable_chunked_prefill is expect_enabled
    if is_encoder_decoder:
        # Encoder-decoder models should automatically disable chunked multimodal
        # inputs as well
        assert scheduler_config.disable_chunked_mm_input is not expect_enabled
    if is_encoder_decoder and not expect_enabled:
        assert scheduler_config.long_prefill_token_threshold == 0<|MERGE_RESOLUTION|>--- conflicted
+++ resolved
@@ -163,12 +163,10 @@
     # The third request is also scheduled partially.
     # The <img> tokens are not scheduled because of the encoder budget.
     assert output.num_scheduled_tokens[requests[2].request_id] == 100
-<<<<<<< HEAD
-=======
     req_to_index = {request.request_id: i for i, request in enumerate(requests)}
->>>>>>> 5be7ca1b
     model_runner_output = ModelRunnerOutput(
         req_ids=[request.request_id for request in requests],
+        req_id_to_index=req_to_index,
         # Only the first request has a sampled token id because
         # the rest requests are still being prefilled.
         sampled_token_ids=[[0], [], []],
@@ -214,12 +212,10 @@
     # We want to only see the 400 text tokens at the start scheduled
     assert output.num_scheduled_tokens[requests[0].request_id] == 400
 
-<<<<<<< HEAD
-=======
     req_to_index = {request.request_id: i for i, request in enumerate(requests)}
->>>>>>> 5be7ca1b
     model_runner_output = ModelRunnerOutput(
         req_ids=[request.request_id for request in requests],
+        req_id_to_index=req_to_index,
         sampled_token_ids=[[] for _ in range(len(requests))],
         logprobs=None,
         prompt_logprobs_dict={},
@@ -276,12 +272,10 @@
     assert output.num_scheduled_tokens[requests[1].request_id] == 400
     # The third request is also scheduled partially - 1024 - 400 - 400 = 224.
     assert output.num_scheduled_tokens[requests[2].request_id] == 224
-<<<<<<< HEAD
-=======
     req_to_index = {request.request_id: i for i, request in enumerate(requests)}
->>>>>>> 5be7ca1b
     model_runner_output = ModelRunnerOutput(
         req_ids=[request.request_id for request in requests],
+        req_id_to_index=req_to_index,
         sampled_token_ids=[[] for _ in range(len(requests))],
         logprobs=None,
         prompt_logprobs_dict={},
@@ -305,6 +299,7 @@
     # All the remaining tokens in the third request are processed.
     model_runner_output = ModelRunnerOutput(
         req_ids=[request.request_id for request in requests],
+        req_id_to_index=req_to_index,
         sampled_token_ids=[[0], [0]] + [[] for _ in range(len(requests) - 2)],
         logprobs=None,
         prompt_logprobs_dict={},
@@ -352,17 +347,11 @@
 
     model_output = ModelRunnerOutput(
         req_ids=[req.request_id for req in requests],
-<<<<<<< HEAD
-        sampled_token_ids=[[EOS_TOKEN_ID],
-                           [10,
-                            11]],  # First request hits EOS, second continues
-=======
         req_id_to_index={req.request_id: i for i, req in enumerate(requests)},
         sampled_token_ids=[
             [EOS_TOKEN_ID],
             [10, 11],
         ],  # First request hits EOS, second continues
->>>>>>> 5be7ca1b
         logprobs=None,
         prompt_logprobs_dict={},
         pooler_output=[],
@@ -406,13 +395,8 @@
 
     model_output = ModelRunnerOutput(
         req_ids=[req.request_id for req in requests],
-<<<<<<< HEAD
-        sampled_token_ids=[[10, 42, 12],
-                           [13, 14]],  # First request hits stop token
-=======
         req_id_to_index={req.request_id: i for i, req in enumerate(requests)},
         sampled_token_ids=[[10, 42, 12], [13, 14]],  # First request hits stop token
->>>>>>> 5be7ca1b
         logprobs=None,
         prompt_logprobs_dict={},
         pooler_output=[],
@@ -457,13 +441,8 @@
 
     model_output = ModelRunnerOutput(
         req_ids=[req.request_id for req in requests],
-<<<<<<< HEAD
-        sampled_token_ids=[[10, 11, 12],
-                           [13]],  # First request exceeds max_tokens
-=======
         req_id_to_index={req.request_id: i for i, req in enumerate(requests)},
         sampled_token_ids=[[10, 11, 12], [13]],  # First request exceeds max_tokens
->>>>>>> 5be7ca1b
         logprobs=None,
         prompt_logprobs_dict={},
         pooler_output=[],
@@ -503,6 +482,7 @@
 
     model_output = ModelRunnerOutput(
         req_ids=[requests[0].request_id],
+        req_id_to_index={requests[0].request_id: 0},
         sampled_token_ids=[[EOS_TOKEN_ID, 10, 11]],
         logprobs=None,
         prompt_logprobs_dict={},
@@ -643,6 +623,7 @@
     # Model output of the first request.
     model_runner_output = ModelRunnerOutput(
         req_ids=[requests[0].request_id],
+        req_id_to_index={requests[0].request_id: 0},
         sampled_token_ids=[[0]],
         logprobs=None,
         prompt_logprobs_dict={},
@@ -659,6 +640,7 @@
     # Model output of the second request.
     model_runner_output = ModelRunnerOutput(
         req_ids=[requests[1].request_id],
+        req_id_to_index={requests[1].request_id: 0},
         sampled_token_ids=[[0]],
         logprobs=None,
         prompt_logprobs_dict={},
@@ -695,6 +677,7 @@
     # Get the output of the first request.
     model_runner_output0 = ModelRunnerOutput(
         req_ids=[requests[0].request_id],
+        req_id_to_index={requests[0].request_id: 0},
         sampled_token_ids=[[0]],
         logprobs=None,
         prompt_logprobs_dict={},
@@ -711,6 +694,7 @@
 
     model_runner_output1 = ModelRunnerOutput(
         req_ids=[requests[1].request_id],
+        req_id_to_index={requests[1].request_id: 0},
         sampled_token_ids=[[42]],
         logprobs=None,
         prompt_logprobs_dict={},
@@ -751,9 +735,11 @@
     scheduler = create_scheduler(num_speculative_tokens=num_spec_tokens)
     requests = create_requests(num_requests=len(spec_tokens), num_tokens=1)
     req_ids = []
+    req_to_index = {}
     for i, request in enumerate(requests):
         scheduler.add_request(request)
         req_ids.append(request.request_id)
+        req_to_index[request.request_id] = i
 
     # Schedule a decode, which will also draft speculative tokens
     output = scheduler.schedule()
@@ -766,6 +752,7 @@
 
     model_runner_output = ModelRunnerOutput(
         req_ids=req_ids,
+        req_id_to_index=req_to_index,
         sampled_token_ids=[[0] for _ in range(len(requests))],
         logprobs=None,
         prompt_logprobs_dict={},
@@ -808,6 +795,7 @@
 
     model_runner_output = ModelRunnerOutput(
         req_ids=req_ids,
+        req_id_to_index=req_to_index,
         sampled_token_ids=output_tokens,
         logprobs=None,
         prompt_logprobs_dict={},
@@ -939,12 +927,15 @@
         block_size=BLOCK_SIZE,
     )
     req_ids = []
+    req_to_index = {}
     for i, request in enumerate(requests):
         scheduler.add_request(request)
         req_ids.append(request.request_id)
+        req_to_index[request.request_id] = i
 
     MODEL_RUNNER_OUTPUT = ModelRunnerOutput(
         req_ids=req_ids,
+        req_id_to_index=req_to_index,
         sampled_token_ids=[[1000]] * len(req_ids),
         logprobs=None,
         prompt_logprobs_dict={},
@@ -986,12 +977,15 @@
         block_size=BLOCK_SIZE,
     )
     req_ids = []
+    req_to_index = {}
     for i, request in enumerate(requests):
         scheduler.add_request(request)
         req_ids.append(request.request_id)
+        req_to_index[request.request_id] = i
 
     MODEL_RUNNER_OUTPUT = ModelRunnerOutput(
         req_ids=req_ids,
+        req_id_to_index=req_to_index,
         sampled_token_ids=[[1000]] * len(req_ids),
         logprobs=None,
         prompt_logprobs_dict={},
@@ -1058,12 +1052,15 @@
         block_size=BLOCK_SIZE,
     )
     req_ids = []
+    req_to_index = {}
     for i, request in enumerate(requests):
         scheduler.add_request(request)
         req_ids.append(request.request_id)
+        req_to_index[request.request_id] = i
 
     MODEL_RUNNER_OUTPUT = ModelRunnerOutput(
         req_ids=req_ids,
+        req_id_to_index=req_to_index,
         sampled_token_ids=[[1000]] * len(req_ids),
         logprobs=None,
         prompt_logprobs_dict={},
@@ -1140,12 +1137,15 @@
         block_size=BLOCK_SIZE,
     )
     req_ids = []
+    req_to_index = {}
     for i, request in enumerate(requests):
         scheduler.add_request(request)
         req_ids.append(request.request_id)
+        req_to_index[request.request_id] = i
 
     MODEL_RUNNER_OUTPUT = ModelRunnerOutput(
         req_ids=req_ids,
+        req_id_to_index=req_to_index,
         sampled_token_ids=[[1000]] * len(req_ids),
         logprobs=None,
         prompt_logprobs_dict={},
@@ -1238,10 +1238,7 @@
 def make_output(scheduler: Scheduler):
     return ModelRunnerOutput(
         req_ids=[req.request_id for req in scheduler.running],
-<<<<<<< HEAD
-=======
         req_id_to_index={req.request_id: i for i, req in enumerate(scheduler.running)},
->>>>>>> 5be7ca1b
         sampled_token_ids=[[1000]] * len(scheduler.running),
         logprobs=None,
         prompt_logprobs_dict={},
@@ -1589,12 +1586,9 @@
     # Simulate model execution to move requests to running state
     model_output = ModelRunnerOutput(
         req_ids=[req.request_id for req in low_priority_requests],
-<<<<<<< HEAD
-=======
         req_id_to_index={
             req.request_id: i for i, req in enumerate(low_priority_requests)
         },
->>>>>>> 5be7ca1b
         sampled_token_ids=[[100] for _ in low_priority_requests],
         logprobs=None,
         prompt_logprobs_dict={},
@@ -1661,12 +1655,9 @@
     output = scheduler.schedule()
     model_output = ModelRunnerOutput(
         req_ids=[req.request_id for req in low_priority_requests],
-<<<<<<< HEAD
-=======
         req_id_to_index={
             req.request_id: i for i, req in enumerate(low_priority_requests)
         },
->>>>>>> 5be7ca1b
         sampled_token_ids=[[100] for _ in low_priority_requests],
         logprobs=None,
         prompt_logprobs_dict={},
@@ -1912,6 +1903,7 @@
             # Simulate completion to make room for next request
             model_output = ModelRunnerOutput(
                 req_ids=[req.req_id],
+                req_id_to_index={req.req_id: 0},
                 sampled_token_ids=[[100]],
                 logprobs=None,
                 prompt_logprobs_dict={},
