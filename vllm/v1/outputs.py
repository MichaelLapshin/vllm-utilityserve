# SPDX-License-Identifier: Apache-2.0
# SPDX-FileCopyrightText: Copyright contributors to the vLLM project

from abc import ABC, abstractmethod
from dataclasses import dataclass, field
from typing import TYPE_CHECKING, NamedTuple, Optional, Union

import torch

if TYPE_CHECKING:
    from vllm.distributed.kv_transfer.kv_connector.v1.metrics import KVConnectorStats


class LogprobsLists(NamedTuple):
    # [num_reqs, max_num_logprobs + 1]
    logprob_token_ids: list[list[int]]
    # [num_reqs, max_num_logprobs + 1]
    logprobs: list[list[float]]
    # [num_reqs]
    sampled_token_ranks: list[int]

    def slice(self, start: int, end: int):
        return LogprobsLists(
            self.logprob_token_ids[start:end],
            self.logprobs[start:end],
            self.sampled_token_ranks[start:end],
        )


class LogprobsTensors(NamedTuple):
    # [num_reqs, max_num_logprobs + 1]
    logprob_token_ids: torch.Tensor
    # [num_reqs, max_num_logprobs + 1]
    logprobs: torch.Tensor
    # [num_reqs]
    selected_token_ranks: torch.Tensor

    def tolists(self):
        return LogprobsLists(
            self.logprob_token_ids.tolist(),
            self.logprobs.tolist(),
            self.selected_token_ranks.tolist(),
        )

    @staticmethod
    def empty_cpu(
        num_positions: int, num_tokens_per_position: int
    ) -> "LogprobsTensors":
        """Create empty LogprobsTensors on CPU."""

        logprob_token_ids = torch.empty(
            (num_positions, num_tokens_per_position), dtype=torch.int32, device="cpu"
        )
        logprobs = torch.empty_like(logprob_token_ids, dtype=torch.float32)
        selected_token_ranks = torch.empty(
            num_positions, dtype=torch.int32, device="cpu"
        )
        return LogprobsTensors(
            logprob_token_ids=logprob_token_ids,
            logprobs=logprobs,
            selected_token_ranks=selected_token_ranks,
        )


# [num_reqs, <dynamic>]
# The shape of each element depends on the pooler used
PoolerOutput = Union[torch.Tensor, list[torch.Tensor]]


@dataclass
class SamplerOutput:
    # [num_reqs, max_num_generated_tokens]
    # Different requests can have different number of generated tokens.
    # All requests are padded to max_num_generated_tokens.
    # PLACEHOLDER_TOKEN_ID (-1 by default) is used for padding.
    sampled_token_ids: torch.Tensor
    logprobs_tensors: Optional[LogprobsTensors]


@dataclass
class KVConnectorOutput:
    # [req_ids]
    finished_sending: Optional[set[str]] = None
    finished_recving: Optional[set[str]] = None
    kv_connector_stats: Optional["KVConnectorStats"] = None
    # IDs of externally computed KV blocks that failed to load.
    # Requests referencing these blocks should be rescheduled to recompute them.
    invalid_block_ids: set[int] = field(default_factory=set)

    def is_empty(self):
        return (
            not self.finished_sending
            and not self.finished_recving
            and not self.kv_connector_stats
            and not self.invalid_block_ids
        )


# ModelRunnerOutput is serialized and sent to the scheduler process.
# This is expensive for torch.Tensor so prefer to use list instead.
@dataclass
class ModelRunnerOutput:
    # [num_reqs]
    req_ids: list[str]

    # num_reqs x num_generated_tokens
    # num_generated_tokens is the number of tokens
    # generated in the current step. It can be different for
    # each request due to speculative/jump decoding.
    sampled_token_ids: list[list[int]]

    # [num_reqs, max_num_logprobs + 1]
    # [num_reqs, max_num_logprobs + 1]
    # [num_reqs]
    logprobs: Optional[LogprobsLists]

    # req_id -> (token_ids, logprobs, ranks)
    # [prompt_len, num_prompt_logprobs]
    # [prompt_len, num_prompt_logprobs]
    # [prompt_len]
    prompt_logprobs_dict: dict[str, Optional[LogprobsTensors]]

    # [num_reqs, hidden_size]
    pooler_output: list[Optional[torch.Tensor]]

    kv_connector_output: Optional[KVConnectorOutput] = None

    # req_id -> num_nans_in_logits
    num_nans_in_logits: Optional[dict[str, int]] = None


# ModelRunnerOutput wrapper for async scheduling.
class AsyncModelRunnerOutput(ABC):
    @abstractmethod
    def get_output(self) -> ModelRunnerOutput:
        """Get the ModelRunnerOutput for this async output.

        This is a blocking call that waits until the results are ready, which
        might involve copying device tensors to the host.
        This method should only be called once per AsyncModelRunnerOutput.
        """
        pass


@dataclass
class DraftTokenIds:
    # [num_reqs]
    req_ids: list[str]
    # num_reqs x num_draft_tokens
    draft_token_ids: list[list[int]]


<<<<<<< HEAD
EMPTY_MODEL_RUNNER_OUTPUT = ModelRunnerOutput(req_ids=[],
                                              sampled_token_ids=[],
                                              logprobs=None,
                                              prompt_logprobs_dict={},
                                              pooler_output=[],
                                              num_nans_in_logits=None)
=======
EMPTY_MODEL_RUNNER_OUTPUT = ModelRunnerOutput(
    req_ids=[],
    req_id_to_index={},
    sampled_token_ids=[],
    logprobs=None,
    prompt_logprobs_dict={},
    pooler_output=[],
    num_nans_in_logits=None,
)
>>>>>>> 5be7ca1b
<|MERGE_RESOLUTION|>--- conflicted
+++ resolved
@@ -102,6 +102,8 @@
 class ModelRunnerOutput:
     # [num_reqs]
     req_ids: list[str]
+    # req_id -> index
+    req_id_to_index: dict[str, int]
 
     # num_reqs x num_generated_tokens
     # num_generated_tokens is the number of tokens
@@ -150,14 +152,6 @@
     draft_token_ids: list[list[int]]
 
 
-<<<<<<< HEAD
-EMPTY_MODEL_RUNNER_OUTPUT = ModelRunnerOutput(req_ids=[],
-                                              sampled_token_ids=[],
-                                              logprobs=None,
-                                              prompt_logprobs_dict={},
-                                              pooler_output=[],
-                                              num_nans_in_logits=None)
-=======
 EMPTY_MODEL_RUNNER_OUTPUT = ModelRunnerOutput(
     req_ids=[],
     req_id_to_index={},
@@ -166,5 +160,4 @@
     prompt_logprobs_dict={},
     pooler_output=[],
     num_nans_in_logits=None,
-)
->>>>>>> 5be7ca1b
+)