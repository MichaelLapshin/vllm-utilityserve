# SPDX-License-Identifier: Apache-2.0
# SPDX-FileCopyrightText: Copyright contributors to the vLLM project

import gc
import itertools
import time
from collections import defaultdict
from collections.abc import Iterator
from contextlib import contextmanager
from copy import deepcopy
from typing import TYPE_CHECKING, Any, NamedTuple, Optional, Union, cast

import numpy as np
import torch
import torch.distributed
import torch.nn as nn
from tqdm import tqdm
from typing_extensions import TypeAlias

import vllm.envs as envs
from vllm.attention import Attention, AttentionType
from vllm.attention.backends.abstract import AttentionBackend, MultipleOf
from vllm.attention.layer import MLAAttention
from vllm.attention.layers.chunked_local_attention import ChunkedLocalAttention
from vllm.compilation.counter import compilation_counter
from vllm.compilation.cuda_graph import CUDAGraphWrapper
from vllm.compilation.monitor import set_cudagraph_capturing_enabled
from vllm.config import (
    CompilationLevel,
    CUDAGraphMode,
    VllmConfig,
    get_layers_from_vllm_config,
    update_config,
)
from vllm.distributed.eplb.eplb_state import EplbState
from vllm.distributed.kv_transfer import get_kv_transfer_group, has_kv_transfer_group
from vllm.distributed.kv_transfer.kv_connector.utils import copy_kv_blocks
from vllm.distributed.parallel_state import (
    get_pp_group,
    get_tp_group,
    graph_capture,
    is_global_first_rank,
    prepare_communication_buffer_for_model,
)
from vllm.forward_context import BatchDescriptor, set_forward_context
from vllm.logger import init_logger
from vllm.model_executor.layers.attention_layer_base import AttentionLayerBase
from vllm.model_executor.layers.mamba.abstract import MambaBase
from vllm.model_executor.layers.rotary_embedding import MRotaryEmbedding
from vllm.model_executor.model_loader import TensorizerLoader, get_model_loader
from vllm.model_executor.models.deepseek_v2 import DeepseekV32IndexerCache
from vllm.model_executor.models.interfaces import (
    SupportsMultiModal,
    is_mixture_of_experts,
    supports_eagle3,
    supports_mrope,
    supports_multimodal_pruning,
    supports_transcription,
)
from vllm.model_executor.models.interfaces_base import (
    VllmModelForPooling,
    is_pooling_model,
    is_text_generation_model,
)
from vllm.multimodal import MULTIMODAL_REGISTRY
from vllm.multimodal.inputs import (
    BatchedTensorInputs,
    MultiModalKwargsItem,
    PlaceholderRange,
)
from vllm.multimodal.utils import group_mm_kwargs_by_modality
from vllm.pooling_params import PoolingParams
from vllm.sampling_params import SamplingType
from vllm.sequence import IntermediateTensors
from vllm.tasks import GenerationTask, PoolingTask, SupportedTask
from vllm.utils import (
    STR_DTYPE_TO_TORCH_DTYPE,
    DeviceMemoryProfiler,
    GiB_bytes,
    cdiv,
    check_use_alibi,
    get_dtype_size,
    is_pin_memory_available,
    length_from_prompt_token_ids_or_embeds,
    round_up,
    supports_dynamo,
)
from vllm.utils.jsontree import json_map_leaves
from vllm.v1.attention.backends.flash_attn import AttentionMetadata
from vllm.v1.attention.backends.gdn_attn import GDNAttentionMetadataBuilder
from vllm.v1.attention.backends.utils import (
    AttentionCGSupport,
    AttentionMetadataBuilder,
    CommonAttentionMetadata,
    create_fast_prefill_custom_backend,
    reorder_batch_to_split_decodes_and_prefills,
    split_attn_metadata,
)
from vllm.v1.cudagraph_dispatcher import CudagraphDispatcher
from vllm.v1.kv_cache_interface import (
    AttentionSpec,
    ChunkedLocalAttentionSpec,
    CrossAttentionSpec,
    EncoderOnlyAttentionSpec,
    FullAttentionSpec,
    KVCacheConfig,
    KVCacheGroupSpec,
    KVCacheSpec,
    MambaSpec,
    MLAAttentionSpec,
    SlidingWindowSpec,
    UniformTypeKVCacheSpecs,
)
from vllm.v1.outputs import (
    EMPTY_MODEL_RUNNER_OUTPUT,
    AsyncModelRunnerOutput,
    DraftTokenIds,
    LogprobsLists,
    LogprobsTensors,
    ModelRunnerOutput,
    PoolerOutput,
    SamplerOutput,
)
from vllm.v1.pool.metadata import PoolingMetadata
from vllm.v1.sample.logits_processor import LogitsProcessors, build_logitsprocs
from vllm.v1.sample.metadata import SamplingMetadata
from vllm.v1.sample.rejection_sampler import RejectionSampler
from vllm.v1.sample.sampler import Sampler
from vllm.v1.spec_decode.eagle import EagleProposer
from vllm.v1.spec_decode.medusa import MedusaProposer
from vllm.v1.spec_decode.metadata import SpecDecodeMetadata
from vllm.v1.spec_decode.ngram_proposer import NgramProposer
from vllm.v1.structured_output.utils import apply_grammar_bitmask
from vllm.v1.utils import CpuGpuBuffer, record_function_or_nullcontext
from vllm.v1.worker.dp_utils import coordinate_batch_across_dp
from vllm.v1.worker.gpu_input_batch import CachedRequestState, InputBatch
from vllm.v1.worker.gpu_ubatch_wrapper import UBatchWrapper
from vllm.v1.worker.kv_connector_model_runner_mixin import KVConnectorModelRunnerMixin
from vllm.v1.worker.lora_model_runner_mixin import LoRAModelRunnerMixin
from vllm.v1.worker.ubatch_utils import (
    UBatchSlice,
    UBatchSlices,
    check_ubatch_thresholds,
)
from vllm.v1.worker.utils import is_residual_scattered_for_sp

from .utils import (
    AttentionGroup,
    MultiModalBudget,
    add_kv_sharing_layers_to_kv_cache_groups,
    bind_kv_cache,
    gather_mm_placeholders,
    sanity_check_mm_encoder_outputs,
    scatter_mm_placeholders,
)

if TYPE_CHECKING:
    from vllm.model_executor.model_loader.tensorizer import TensorizerConfig
    from vllm.v1.core.sched.output import SchedulerOutput

logger = init_logger(__name__)

AttnMetadataDict: TypeAlias = dict[str, AttentionMetadata]
# list when ubatching is enabled
PerLayerAttnMetadata: TypeAlias = Union[list[AttnMetadataDict], AttnMetadataDict]


# Wrapper for ModelRunnerOutput to support overlapped execution.
class AsyncGPUModelRunnerOutput(AsyncModelRunnerOutput):
    def __init__(
        self,
        model_runner_output: ModelRunnerOutput,
        sampled_token_ids: torch.Tensor,
        invalid_req_indices: list[int],
        async_output_copy_stream: torch.cuda.Stream,
    ):
        self._model_runner_output = model_runner_output
        self._invalid_req_indices = invalid_req_indices

        # Event on the copy stream so we can synchronize the non-blocking copy.
        self.async_copy_ready_event = torch.cuda.Event()

        # Keep a reference to the device tensor to avoid it being
        # deallocated until we finish copying it to the host.
        self._sampled_token_ids = sampled_token_ids

        # Initiate the copy on a separate stream, but do not synchronize it.
        default_stream = torch.cuda.current_stream()
        with torch.cuda.stream(async_output_copy_stream):
            async_output_copy_stream.wait_stream(default_stream)
            self.sampled_token_ids_cpu = self._sampled_token_ids.to(
                "cpu", non_blocking=True
            )
            self.async_copy_ready_event.record()

    def get_output(self) -> ModelRunnerOutput:
        """Copy the device tensors to the host and return a ModelRunnerOutput.

        This function blocks until the copy is finished.
        """
        self.async_copy_ready_event.synchronize()

        # Release the device tensor once the copy has completed
        del self._sampled_token_ids

        valid_sampled_token_ids = self.sampled_token_ids_cpu.tolist()
        for i in self._invalid_req_indices:
            valid_sampled_token_ids[i].clear()

        output = self._model_runner_output
        output.sampled_token_ids = valid_sampled_token_ids
        return output


class GPUModelRunner(LoRAModelRunnerMixin, KVConnectorModelRunnerMixin):
    def __init__(
        self,
        vllm_config: VllmConfig,
        device: torch.device,
    ):
        self.vllm_config = vllm_config
        self.model_config = vllm_config.model_config
        self.cache_config = vllm_config.cache_config
        self.compilation_config = vllm_config.compilation_config
        self.lora_config = vllm_config.lora_config
        self.load_config = vllm_config.load_config
        self.parallel_config = vllm_config.parallel_config
        self.scheduler_config = vllm_config.scheduler_config
        self.speculative_config = vllm_config.speculative_config
        self.observability_config = vllm_config.observability_config

        from vllm.model_executor.models.utils import set_cpu_offload_max_bytes

        set_cpu_offload_max_bytes(int(self.cache_config.cpu_offload_gb * 1024**3))
        from vllm.model_executor.layers.batch_invariant import init_batch_invariance

        init_batch_invariance()

        model_config = self.model_config
        cache_config = self.cache_config
        scheduler_config = self.scheduler_config
        parallel_config = self.parallel_config
        self.device = device
        self.pin_memory = is_pin_memory_available()
        self.dtype = self.model_config.dtype
        if cache_config.cache_dtype == "auto":
            self.kv_cache_dtype = self.dtype
        else:
            self.kv_cache_dtype = STR_DTYPE_TO_TORCH_DTYPE[cache_config.cache_dtype]

        self.is_pooling_model = model_config.runner_type == "pooling"
        self.enable_prompt_embeds = model_config.enable_prompt_embeds
        self.is_multimodal_raw_input_only_model = (
            model_config.is_multimodal_raw_input_only_model
        )
        # This will be overridden in load_model()
        self.is_multimodal_pruning_enabled = False
        self.max_model_len = model_config.max_model_len
        self.dcp_world_size = self.parallel_config.decode_context_parallel_size
        self.max_num_tokens = scheduler_config.max_num_batched_tokens
        self.max_num_reqs = scheduler_config.max_num_seqs

        # Broadcast PP output for external_launcher (torchrun)
        # to make sure we are synced across pp ranks
        # TODO: Support overlapping mirco-batches
        # https://github.com/vllm-project/vllm/issues/18019
        self.broadcast_pp_output = (
            self.parallel_config.distributed_executor_backend == "external_launcher"
            and len(get_pp_group().ranks) > 0
        )

        # Model-related.
        self.num_query_heads = model_config.get_num_attention_heads(parallel_config)
        self.hidden_size = model_config.get_hidden_size()
        self.attention_chunk_size = model_config.attention_chunk_size
        # Only relevant for models using ALiBi (e.g, MPT)
        self.use_alibi = check_use_alibi(model_config)

        self.cascade_attn_enabled = not self.model_config.disable_cascade_attn

        # Multi-modal data support
        self.mm_registry = MULTIMODAL_REGISTRY
        self.uses_mrope = model_config.uses_mrope
        self.supports_mm_inputs = self.mm_registry.supports_multimodal_inputs(
            model_config
        )

        if self.model_config.is_encoder_decoder:
            # Maximum length of the encoder input, only for encoder-decoder
            # models.
            self.max_encoder_len = scheduler_config.max_num_encoder_input_tokens
        else:
            self.max_encoder_len = 0

        # Sampler
        self.sampler = Sampler(logprobs_mode=self.model_config.logprobs_mode)

        self.eplb_state: Optional[EplbState] = None
        """
        State of the expert parallelism load balancer.

        Will be lazily initialized when the model is loaded.
        """

        # Lazy initializations
        # self.model: nn.Module  # Set after load_model
        # Initialize in initialize_kv_cache
        self.kv_caches: list[torch.Tensor] = []
        # indexes: [kv_cache_group_id][attn_group]
        self.attn_groups: list[list[AttentionGroup]] = []
        # self.kv_cache_config: KVCacheConfig

        # mm_hash ->  encoder_output
        self.encoder_cache: dict[str, torch.Tensor] = {}

        self.use_aux_hidden_state_outputs = False
        # Set up speculative decoding.
        # NOTE(Jiayi): currently we put the entire draft model on
        # the last PP rank. This is not ideal if there are many
        # layers in the draft model.
        if self.speculative_config and get_pp_group().is_last_rank:
            if self.speculative_config.method == "ngram":
                self.drafter = NgramProposer(self.vllm_config)
            elif self.speculative_config.use_eagle():
                self.drafter = EagleProposer(self.vllm_config, self.device, self)  # type: ignore
                if self.speculative_config.method == "eagle3":
                    self.use_aux_hidden_state_outputs = True
            elif self.speculative_config.method == "medusa":
                self.drafter = MedusaProposer(
                    vllm_config=self.vllm_config, device=self.device
                )  # type: ignore
            else:
                raise ValueError(
                    "Unknown speculative decoding method: "
                    f"{self.speculative_config.method}"
                )
            self.rejection_sampler = RejectionSampler()

        # Request states.
        self.requests: dict[str, CachedRequestState] = {}
        self.comm_stream = torch.cuda.Stream()

        # Input Batch
        # NOTE(Chen): Ideally, we should initialize the input batch inside
        # `initialize_kv_cache` based on the kv cache config. However, as in
        # https://github.com/vllm-project/vllm/pull/18298, due to some unknown
        # reasons, we have to initialize the input batch before `load_model`,
        # quantization + weight offloading will fail otherwise. As a temporary
        # solution, we initialize the input batch here, and re-initialize it
        # in `initialize_kv_cache` if the block_sizes here is different from
        # the block_sizes in the kv cache config.
        custom_logitsprocs = model_config.logits_processors
        self.input_batch = InputBatch(
            max_num_reqs=self.max_num_reqs,
            # We need to use the encoder length for encoder-decoer
            # because of KV cache for cross-attention.
            max_model_len=max(self.max_model_len, self.max_encoder_len),
            max_num_batched_tokens=self.max_num_tokens,
            device=self.device,
            pin_memory=self.pin_memory,
            vocab_size=self.model_config.get_vocab_size(),
            block_sizes=[self.cache_config.block_size],
            kernel_block_sizes=[self.cache_config.block_size],
            is_spec_decode=bool(self.vllm_config.speculative_config),
            logitsprocs=build_logitsprocs(
                self.vllm_config,
                self.device,
                self.pin_memory,
                self.is_pooling_model,
                custom_logitsprocs,
            ),
            # We currently don't know whether a particular custom logits processor
            # uses output token ids so we set this conservatively.
            logitsprocs_need_output_token_ids=bool(custom_logitsprocs),
            is_pooling_model=self.is_pooling_model,
        )

        self.use_async_scheduling = self.scheduler_config.async_scheduling
        self.async_output_copy_stream = (
            torch.cuda.Stream() if self.use_async_scheduling else None
        )

        # TODO(woosuk): Provide an option to tune the max cudagraph batch size.
        # The convention is different.
        # self.cudagraph_batch_sizes sorts in ascending order.
        # The batch sizes in the config are in descending order.
        if (
            self.compilation_config.cudagraph_capture_sizes
            and self.compilation_config.cudagraph_mode != CUDAGraphMode.NONE
        ):
            self.cudagraph_batch_sizes = list(
                reversed(self.compilation_config.cudagraph_capture_sizes)
            )

        # Cache the device properties.
        self._init_device_properties()

        # Persistent buffers for CUDA graphs.
        self.input_ids = self._make_buffer(self.max_num_tokens, dtype=torch.int32)
        self.positions = self._make_buffer(self.max_num_tokens, dtype=torch.int64)
        self.query_start_loc = self._make_buffer(
            self.max_num_reqs + 1, dtype=torch.int32
        )
        self.seq_lens = self._make_buffer(self.max_num_reqs, dtype=torch.int32)
        if self.dcp_world_size > 1:
            self.dcp_local_seq_lens = self._make_buffer(
                self.max_num_reqs, dtype=torch.int32
            )
        # Because inputs_embeds may be bfloat16 and we don't need a numpy
        # version of this tensor, avoid a RuntimeError by not creating a
        # numpy buffer.
        self.inputs_embeds = self._make_buffer(
            self.max_num_tokens, self.hidden_size, dtype=self.dtype, numpy=False
        )
        self.is_token_ids = self._make_buffer(self.max_num_tokens, dtype=torch.bool)
        self.discard_request_indices = self._make_buffer(
            self.max_num_reqs, dtype=torch.int64
        )
        self.num_discarded_requests = 0

        self.num_decode_draft_tokens = self._make_buffer(
            self.max_num_reqs, dtype=torch.int32
        )
        self.num_accepted_tokens = self._make_buffer(
            self.max_num_reqs, dtype=torch.int64
        )

        # Only relevant for multimodal models
        if self.supports_mm_inputs:
            self.is_mm_embed = self._make_buffer(self.max_num_tokens, dtype=torch.bool)

        # Only relevant for models using M-RoPE (e.g, Qwen2-VL)
        if self.uses_mrope:
            # NOTE: `mrope_positions` is implemented with one additional dummy
            # position on purpose to make it non-contiguous so that it can work
            # with torch compile.
            # See detailed explanation in https://github.com/vllm-project/vllm/pull/12128#discussion_r1926431923

            # NOTE: When M-RoPE is enabled, position ids are 3D regardless of
            # the modality of inputs. For text-only inputs, each dimension has
            # identical position IDs, making M-RoPE functionally equivalent to
            # 1D-RoPE.
            # See page 5 of https://arxiv.org/abs/2409.12191
            self.mrope_positions = self._make_buffer(
                (3, self.max_num_tokens + 1), dtype=torch.int64
            )

        # CUDA event to synchronize use of reused CPU tensors between steps
        # when async scheduling is enabled.
        self.prepare_inputs_event: Optional[torch.cuda.Event] = None
        if self.use_async_scheduling:
            self.prepare_inputs_event = torch.cuda.Event()
            # Start in a completed state.
            self.prepare_inputs_event.record(torch.cuda.default_stream())

        # None in the first PP rank. The rest are set after load_model.
        self.intermediate_tensors: Optional[IntermediateTensors] = None

        # OPTIMIZATION: Cache the tensors rather than creating them every step.
        # Keep in int64 to avoid overflow with long context
        self.arange_np = np.arange(
            max(self.max_num_reqs + 1, self.max_model_len, self.max_num_tokens),
            dtype=np.int64,
        )

        # Layer pairings for cross-layer KV sharing.
        # If an Attention layer `layer_name` is in the keys of this dict, it
        # means this layer will perform attention using the keys and values
        # from the KV cache of `shared_kv_cache_layers[layer_name]`.
        self.shared_kv_cache_layers: dict[str, str] = {}
        self.kv_sharing_fast_prefill_eligible_layers: set[str] = set()

        self.kv_sharing_fast_prefill_logits_indices = None
        if self.cache_config.kv_sharing_fast_prefill:
            self.kv_sharing_fast_prefill_logits_indices = torch.zeros(
                self.max_num_tokens, dtype=torch.int32, device=self.device
            )

        self.uniform_decode_query_len = (
            1
            if not self.speculative_config
            else 1 + self.speculative_config.num_speculative_tokens
        )

        # Cudagraph dispatcher for runtime cudagraph dispatching.
        self.cudagraph_dispatcher = CudagraphDispatcher(self.vllm_config)

        self.mm_budget = (
            MultiModalBudget(
                self.model_config,
                self.scheduler_config,
                self.mm_registry,
            )
            if self.supports_mm_inputs
            else None
        )

        self.reorder_batch_threshold: Optional[int] = None

        # Attention layers that are only in the KVCacheConfig of the runner
        # (e.g., KV sharing, encoder-only attention), but not in the
        # KVCacheConfig of the scheduler.
        self.runner_only_attn_layers: set[str] = set()

        # Cached outputs.
        self._draft_token_ids: Optional[Union[list[list[int]], torch.Tensor]] = None
        self.transfer_event = torch.cuda.Event()
        self.sampled_token_ids_pinned_cpu = torch.empty(
            (self.max_model_len, 1),
            dtype=torch.int64,
            device="cpu",
            pin_memory=self.pin_memory,
        )

    def reset_mm_cache(self) -> None:
        if self.mm_budget:
            self.mm_budget.reset_cache()

    def _get_positions(self, num_tokens: Any):
        if isinstance(num_tokens, int):
            if self.uses_mrope:
                return self.mrope_positions.gpu[:, :num_tokens]
            return self.positions.gpu[:num_tokens]
        else:
            if self.uses_mrope:
                return self.mrope_positions.gpu[:, num_tokens]
            return self.positions.gpu[num_tokens]

    def _make_buffer(
        self, *size: Union[int, torch.SymInt], dtype: torch.dtype, numpy: bool = True
    ) -> CpuGpuBuffer:
        return CpuGpuBuffer(
            *size,
            dtype=dtype,
            device=self.device,
            pin_memory=self.pin_memory,
            with_numpy=numpy,
        )

    def _init_model_kwargs(self, num_tokens: int):
        model_kwargs = dict[str, Any]()

        if not self.is_pooling_model:
            return model_kwargs

        num_reqs = self.input_batch.num_reqs
        pooling_params = self.input_batch.get_pooling_params()

        token_type_id_requests = dict[int, Any]()
        for i, param in enumerate(pooling_params):
            if (
                param.extra_kwargs is not None
                and (token_types := param.extra_kwargs.get("compressed_token_type_ids"))
                is not None
            ):
                token_type_id_requests[i] = token_types

        if len(token_type_id_requests) == 0:
            return model_kwargs

        seq_lens = self.seq_lens.gpu[:num_reqs]
        token_type_ids = []

        for i in range(num_reqs):
            pos = token_type_id_requests.get(i, seq_lens[i])
            ids = (torch.arange(seq_lens[i]) >= pos).int()
            token_type_ids.append(ids)

        model_kwargs["token_type_ids"] = torch.concat(token_type_ids).to(
            device=self.device
        )
        return model_kwargs

    def _may_reorder_batch(self, scheduler_output: "SchedulerOutput") -> None:
        """
        Update the order of requests in the batch based on the attention
        backend's needs. For example, some attention backends (namely MLA) may
        want to separate requests based on if the attention computation will be
        compute-bound or memory-bound.

        Args:
            scheduler_output: The scheduler output.
        """
        # Attention free models have zero kv_cache_goups, however models
        # like Mamba are also attention free but use the kv_cache for
        # keeping its internal state. This is why we check the number
        # of kv_cache groups instead of solely checking
        # for self.model_config.is_attention_free.
        if len(self.kv_cache_config.kv_cache_groups) == 0:
            return

        if self.reorder_batch_threshold is not None:
            # NOTE(lucas): currently no backend supports the custom masking
            #  required for DCP with q_len > 1, so we assert here. Remove this
            #  assert once the custom mask is support is added to FA3.
            if (
                self.dcp_world_size > 1
                and envs.VLLM_ATTENTION_BACKEND != "FLASH_ATTN_MLA"
            ):
                assert self.reorder_batch_threshold == 1, (
                    "DCP not support reorder_batch_threshold > 1 now."
                )
            reorder_batch_to_split_decodes_and_prefills(
                self.input_batch,
                scheduler_output,
                decode_threshold=self.reorder_batch_threshold,
            )

    # Note: used for model runner override.
    def _init_device_properties(self) -> None:
        """Initialize attributes from torch.cuda.get_device_properties"""
        self.device_properties = torch.cuda.get_device_properties(self.device)
        self.num_sms = self.device_properties.multi_processor_count

    # Note: used for model runner override.
    def _sync_device(self) -> None:
        torch.cuda.synchronize()

    def _update_states(self, scheduler_output: "SchedulerOutput") -> None:
        """Update the cached states and the persistent batch with the scheduler
        output.

        The updated states are used by the `_prepare_inputs` function to create
        the input GPU tensors for the model.

        The SamplingMetadata is updated and copied to the GPU if there is a
        new/resumed/paused/finished request in the batch.
        """
        # Remove finished requests from the cached states.
        for req_id in scheduler_output.finished_req_ids:
            self.requests.pop(req_id, None)
        # Remove the finished requests from the persistent batch.
        # NOTE(woosuk): There could be an edge case where finished_req_ids and
        # scheduled_req_ids overlap. This happens when a request is aborted and
        # then resubmitted with the same ID. In this case, we treat them as two
        # distinct requests - clearing the cached states for the first request
        # and handling the second as a new request.
        for req_id in scheduler_output.finished_req_ids:
            self.input_batch.remove_request(req_id)

        # Free the cached encoder outputs.
        for mm_hash in scheduler_output.free_encoder_mm_hashes:
            self.encoder_cache.pop(mm_hash, None)

        # Remove the unscheduled requests from the persistent batch.
        # NOTE(woosuk): The unscheduled requests are either preempted requests
        # or running requests that are not scheduled in this step. We remove
        # them from the persistent batch but keep their cached states since
        # they will be scheduled again sometime in the future.
        scheduled_req_ids = scheduler_output.num_scheduled_tokens.keys()
        cached_req_ids = self.input_batch.req_id_to_index.keys()
        unscheduled_req_ids = cached_req_ids - scheduled_req_ids
        # NOTE(woosuk): The persistent batch optimization assumes that
        # consecutive batches contain mostly the same requests. If batches
        # have low request overlap (e.g., alternating between two distinct
        # sets of requests), this optimization becomes very inefficient.
        for req_id in unscheduled_req_ids:
            self.input_batch.remove_request(req_id)

        reqs_to_add: list[CachedRequestState] = []
        # Add new requests to the cached states.
        for new_req_data in scheduler_output.scheduled_new_reqs:
            req_id = new_req_data.req_id
            sampling_params = new_req_data.sampling_params
            pooling_params = new_req_data.pooling_params

            if (
                sampling_params
                and sampling_params.sampling_type == SamplingType.RANDOM_SEED
            ):
                generator = torch.Generator(device=self.device)
                generator.manual_seed(sampling_params.seed)
            else:
                generator = None

            if self.is_pooling_model:
                assert pooling_params is not None
                task = pooling_params.task
                assert task is not None, "You did not set `task` in the API"

                model = cast(VllmModelForPooling, self.get_model())
                to_update = model.pooler.get_pooling_updates(task)
                to_update.apply(pooling_params)

            req_state = CachedRequestState(
                req_id=req_id,
                prompt_token_ids=new_req_data.prompt_token_ids,
                prompt_embeds=new_req_data.prompt_embeds,
                mm_features=new_req_data.mm_features,
                sampling_params=sampling_params,
                pooling_params=pooling_params,
                generator=generator,
                block_ids=new_req_data.block_ids,
                num_computed_tokens=new_req_data.num_computed_tokens,
                output_token_ids=[],
                lora_request=new_req_data.lora_request,
            )
            self.requests[req_id] = req_state

            # Only relevant for models using M-RoPE (e.g, Qwen2-VL)
            if self.uses_mrope:
                self._init_mrope_positions(req_state)

            reqs_to_add.append(req_state)

        # Update the states of the running/resumed requests.
        is_last_rank = get_pp_group().is_last_rank
        req_data = scheduler_output.scheduled_cached_reqs
        for i, req_id in enumerate(req_data.req_ids):
            req_state = self.requests[req_id]
            num_computed_tokens = req_data.num_computed_tokens[i]
            new_block_ids = req_data.new_block_ids[i]
            resumed_from_preemption = req_data.resumed_from_preemption[i]
            num_output_tokens = req_data.num_output_tokens[i]

            # Update the cached states.

            req_state.num_computed_tokens = num_computed_tokens
            req_index = self.input_batch.req_id_to_index.get(req_id)

            if not is_last_rank:
                # When using PP, the scheduler sends the sampled tokens back,
                # because there's no direct communication between the first-
                # stage worker and the last-stage worker.
                new_token_ids = req_data.new_token_ids[i]
                # Add the sampled token(s) from the previous step (if any).
                # This doesn't include "unverified" tokens like spec tokens.
                num_new_tokens = (
                    num_computed_tokens + len(new_token_ids) - req_state.num_tokens
                )
                if num_new_tokens == 1:
                    # Avoid slicing list in most common case.
                    req_state.output_token_ids.append(new_token_ids[-1])
                elif num_new_tokens > 0:
                    req_state.output_token_ids.extend(new_token_ids[-num_new_tokens:])
            elif num_output_tokens < len(req_state.output_token_ids):
                # Some output tokens were discarded due to a sync-KV-load
                # failure. Align the cached state.
                del req_state.output_token_ids[num_output_tokens:]
                if req_index is not None:
                    end_idx = (
                        self.input_batch.num_prompt_tokens[req_index]
                        + num_output_tokens
                    )
                    self.input_batch.num_tokens[req_index] = end_idx
                    self.input_batch.num_tokens_no_spec[req_index] = end_idx

            # Update the block IDs.
            if not resumed_from_preemption:
                if new_block_ids is not None:
                    # Append the new blocks to the existing block IDs.
                    for block_ids, new_ids in zip(req_state.block_ids, new_block_ids):
                        block_ids.extend(new_ids)
            else:
                assert req_index is None
                assert new_block_ids is not None
                # The request is resumed from preemption.
                # Replace the existing block IDs with the new ones.
                req_state.block_ids = new_block_ids

                if self.use_async_scheduling and num_output_tokens > 0:
                    # We must recover the output token ids for resumed requests in the
                    # async scheduling case, so that correct input_ids are obtained.
                    resumed_token_ids = req_data.resumed_req_token_ids[i]
                    assert resumed_token_ids is not None
                    req_state.output_token_ids = resumed_token_ids[-num_output_tokens:]
            if req_index is None:
                # The request is not in the persistent batch.
                # The request was either preempted and resumed later, or was not
                # scheduled in the previous step and needs to be added again.
                reqs_to_add.append(req_state)
                continue

            # Update the persistent batch.
            self.input_batch.num_computed_tokens_cpu[req_index] = num_computed_tokens
            if new_block_ids is not None:
                self.input_batch.block_table.append_row(new_block_ids, req_index)

            # For the last rank, we don't need to update the token_ids_cpu
            # because the sampled tokens are already cached.
            if not is_last_rank:
                # Add new_token_ids to token_ids_cpu.
                start_token_index = num_computed_tokens
                end_token_index = num_computed_tokens + len(new_token_ids)
                self.input_batch.token_ids_cpu[
                    req_index, start_token_index:end_token_index
                ] = new_token_ids
                self.input_batch.num_tokens_no_spec[req_index] = end_token_index
                self.input_batch.num_tokens[req_index] = end_token_index

            # Add spec_token_ids to token_ids_cpu.
            spec_token_ids = scheduler_output.scheduled_spec_decode_tokens.get(
                req_id, ()
            )
            if spec_token_ids:
                num_spec_tokens = len(spec_token_ids)
                start_index = self.input_batch.num_tokens_no_spec[req_index]
                end_token_index = start_index + num_spec_tokens
                self.input_batch.token_ids_cpu[
                    req_index, start_index:end_token_index
                ] = spec_token_ids
                # NOTE(woosuk): `num_tokens` here may include spec tokens.
                self.input_batch.num_tokens[req_index] += num_spec_tokens
                self.input_batch.spec_token_ids[req_index] = spec_token_ids

        # Add the new or resumed requests to the persistent batch.
        # The smaller empty indices are filled first.
        for request in reqs_to_add:
            self.input_batch.add_request(request)

        # Condense the batched states if there are gaps left by removed requests
        self.input_batch.condense()
        # Allow attention backend to reorder the batch, potentially
        self._may_reorder_batch(scheduler_output)
        # Refresh batch metadata with any pending updates.
        self.input_batch.refresh_metadata()

    def _update_states_after_model_execute(
        self, output_token_ids: torch.Tensor
    ) -> None:
        """Update the cached states after model execution.

        This is used for MTP/EAGLE for hybrid models, as in linear attention,
        only the last token's state is kept. In MTP/EAGLE, for draft tokens
        the state are kept util we decide how many tokens are accepted for
        each sequence, and a shifting is done during the next iteration
        based on the number of accepted tokens.
        """
        if not self.model_config.is_hybrid or not self.speculative_config:
            return

        # Find the number of accepted tokens for each sequence.
        num_accepted_tokens = (
            (
                torch.cat(
                    [
                        output_token_ids,
                        torch.full(
                            (output_token_ids.size(0), 1),
                            -1,
                            device=output_token_ids.device,
                        ),
                    ],
                    dim=1,
                )
                == -1
            )
            .int()
            .argmax(-1)
            .cpu()
            .numpy()
        )
        for i, num_tokens in enumerate(num_accepted_tokens):
            self.input_batch.num_accepted_tokens_cpu[i] = num_tokens

    def _init_mrope_positions(self, req_state: CachedRequestState):
        image_grid_thw = []
        video_grid_thw = []
        second_per_grid_ts = []
        audio_feature_lengths = []
        use_audio_in_video = False
        for mm_feature in req_state.mm_features:
            mm_item = mm_feature.data
            if mm_item is None:
                continue
            mm_input = mm_item.get_data()
            if (t := mm_input.get("image_grid_thw")) is not None:
                image_grid_thw.append(t.tolist())
            if (t := mm_input.get("video_grid_thw")) is not None:
                video_grid_thw.append(t.tolist())
            if (t := mm_input.get("second_per_grid_ts")) is not None:
                second_per_grid_ts.append(t)
            if (t := mm_input.get("audio_feature_lengths")) is not None:
                audio_feature_lengths.append(t)
            if mm_input.get("use_audio_in_video") is True:
                use_audio_in_video = True

        assert supports_mrope(self.get_model()), "M-RoPE support is not implemented."

        req_state.mrope_positions, req_state.mrope_position_delta = (
            self.model.get_mrope_input_positions(
                req_state.prompt_token_ids,
                hf_config=self.model_config.hf_config,
                image_grid_thw=image_grid_thw,
                video_grid_thw=video_grid_thw,
                second_per_grid_ts=second_per_grid_ts,
                audio_feature_lengths=audio_feature_lengths,
                use_audio_in_video=use_audio_in_video,
            )
        )

    def _extract_mm_kwargs(
        self,
        scheduler_output: "SchedulerOutput",
    ) -> BatchedTensorInputs:
        if not scheduler_output or not self.is_multimodal_raw_input_only_model:
            return {}

        mm_kwargs = list[MultiModalKwargsItem]()
        for req in scheduler_output.scheduled_new_reqs:
            for feature in req.mm_features:
                if feature.data is not None:
                    mm_kwargs.append(feature.data)

        # Input all modalities at once
        model = cast(SupportsMultiModal, self.model)
        mm_kwargs_combined: BatchedTensorInputs = {}
        for _, _, mm_kwargs_group in group_mm_kwargs_by_modality(
            mm_kwargs,
            device=self.device,
            pin_memory=self.pin_memory,
            merge_by_field_config=model.merge_by_field_config,
        ):
            mm_kwargs_combined.update(mm_kwargs_group)

        return mm_kwargs_combined

    def _dummy_mm_kwargs(self, num_seqs: int) -> BatchedTensorInputs:
        if not self.is_multimodal_raw_input_only_model:
            return {}

        mm_budget = self.mm_budget
        assert mm_budget is not None

        dummy_modality = mm_budget.get_modality_with_max_tokens()
        return self._get_mm_dummy_batch(dummy_modality, num_seqs)

    def _get_cumsum_and_arange(
        self,
        num_tokens: np.ndarray,
        cumsum_dtype: Optional[np.dtype] = None,
    ) -> tuple[np.ndarray, np.ndarray]:
        """Get the cumulative sum and batched arange of the given array.
        # E.g., [2, 5, 3] -> ([2, 7, 10], [0, 1, 0, 1, 2, 3, 4, 0, 1, 2])
        # Equivalent to but faster than:
        # np.concatenate([np.arange(n) for n in num_tokens])
        """
        # Step 1. [2, 5, 3] -> [2, 7, 10]
        cu_num_tokens = np.cumsum(num_tokens, dtype=cumsum_dtype)
        total_num_tokens = cu_num_tokens[-1]
        # Step 2. [2, 7, 10] -> [0, 0, 2, 2, 2, 2, 2, 7, 7, 7]
        cumsums_offsets = np.repeat(cu_num_tokens - num_tokens, num_tokens)
        # Step 3. [0, 1, 0, 1, 2, 3, 4, 0, 1, 2]
        arange = self.arange_np[:total_num_tokens] - cumsums_offsets

        return cu_num_tokens, arange

    def _prepare_input_ids(
        self, total_num_scheduled_tokens: int, cu_num_tokens: np.ndarray
    ) -> None:
        """Prepare the input IDs for the current batch.

        Carefully handles the `prev_sampled_token_ids` which can be cached
        from the previous engine iteration, in which case those tokens on the
        GPU need to be copied into the corresponding slots into input_ids."""

        if self.input_batch.prev_sampled_token_ids is None:
            # Normal scheduling case
            self.input_ids.copy_to_gpu(total_num_scheduled_tokens)
            if self.enable_prompt_embeds:
                self.inputs_embeds.copy_to_gpu(total_num_scheduled_tokens)
                self.is_token_ids.copy_to_gpu(total_num_scheduled_tokens)
            return

        # Async scheduling case, where some decode requests from the previous
        # iteration won't have entries in input_ids_cpu and need to be copied
        # on the GPU from prev_sampled_token_ids.
        prev_req_id_to_index = self.input_batch.prev_req_id_to_index
        assert prev_req_id_to_index is not None
        flattened_indices = []
        prev_common_req_indices = []
        indices_match = True
        max_flattened_index = -1
        for req_id, cur_index in self.input_batch.req_id_to_index.items():
            if (prev_index := prev_req_id_to_index.get(req_id)) is not None:
                prev_common_req_indices.append(prev_index)
                # We need to compute the flattened input_ids index of the
                # last token in each common request.
                flattened_index = cu_num_tokens[cur_index].item() - 1
                flattened_indices.append(flattened_index)
                indices_match &= prev_index == flattened_index
                max_flattened_index = max(max_flattened_index, flattened_index)
        num_commmon_tokens = len(flattened_indices)
        if num_commmon_tokens < total_num_scheduled_tokens:
            # If not all requests are decodes from the last iteration,
            # We need to copy the input_ids_cpu to the GPU first.
            self.input_ids.copy_to_gpu(total_num_scheduled_tokens)
            if self.enable_prompt_embeds:
                self.inputs_embeds.copy_to_gpu(total_num_scheduled_tokens)
                self.is_token_ids.copy_to_gpu(total_num_scheduled_tokens)
        if num_commmon_tokens == 0:
            # No requests in common with the previous iteration
            # So input_ids.cpu will have all the input ids.
            return
        if indices_match and max_flattened_index == (num_commmon_tokens - 1):
            # Common-case optimization: the batch is unchanged
            # and no reordering happened.
            # The indices are both the same permutation of 0..N-1 so
            # we can copy directly using a single slice.
            self.input_ids.gpu[:num_commmon_tokens].copy_(
                self.input_batch.prev_sampled_token_ids[:num_commmon_tokens, 0],
                non_blocking=True,
            )
            if self.enable_prompt_embeds:
                self.is_token_ids.gpu[:num_commmon_tokens] = True
            return
        # Upload the index tensors asynchronously so the scatter can be non-blocking.
        input_ids_index_tensor = torch.tensor(
            flattened_indices, dtype=torch.int64, pin_memory=self.pin_memory
        ).to(self.device, non_blocking=True)
        prev_common_req_indices_tensor = torch.tensor(
            prev_common_req_indices, dtype=torch.int64, pin_memory=self.pin_memory
        ).to(self.device, non_blocking=True)
        self.input_ids.gpu.scatter_(
            dim=0,
            index=input_ids_index_tensor,
            src=self.input_batch.prev_sampled_token_ids[
                prev_common_req_indices_tensor, 0
            ],
        )

    def _get_encoder_seq_lens(
        self,
        scheduler_output: "SchedulerOutput",
        kv_cache_spec: KVCacheSpec,
        num_reqs: int,
    ) -> Optional[np.ndarray]:
        if not isinstance(kv_cache_spec, CrossAttentionSpec):
            return None

        # Build encoder_seq_lens array mapping request indices to
        # encoder lengths for inputs scheduled in this batch
        encoder_seq_lens = np.zeros(num_reqs, dtype=np.int32)
        for req_id in scheduler_output.scheduled_encoder_inputs:
            req_index = self.input_batch.req_id_to_index[req_id]
            encoder_seq_lens[req_index] = self.max_encoder_len

        return encoder_seq_lens

    def _prepare_inputs(
        self, scheduler_output: "SchedulerOutput"
    ) -> tuple[
        PerLayerAttnMetadata,
        torch.Tensor,
        Optional[SpecDecodeMetadata],
        np.ndarray,
        Optional[CommonAttentionMetadata],
        int,
        Optional[UBatchSlices],
        Optional[torch.Tensor],
        bool,
    ]:
        """
        :return: tuple[
            attn_metadata: layer-to-attention_metadata mapping,
            logits_indices, spec_decode_metadata,
            num_scheduled_tokens, spec_decode_common_attn_metadata,
            max_num_scheduled_tokens, use_cascade_attn
        ]
        """
        total_num_scheduled_tokens = scheduler_output.total_num_scheduled_tokens
        assert total_num_scheduled_tokens > 0
        num_reqs = self.input_batch.num_reqs
        assert num_reqs > 0

        # OPTIMIZATION: Start copying the block table first.
        # This way, we can overlap the copy with the following CPU operations.
        self.input_batch.block_table.commit_block_table(num_reqs)

        # Get the number of scheduled tokens for each request.
        req_ids = self.input_batch.req_ids
        tokens = [scheduler_output.num_scheduled_tokens[i] for i in req_ids]
        num_scheduled_tokens = np.array(tokens, dtype=np.int32)
        max_num_scheduled_tokens = max(tokens)

        # Get request indices.
        # E.g., [2, 5, 3] -> [0, 0, 1, 1, 1, 1, 1, 2, 2, 2]
        req_indices = np.repeat(self.arange_np[:num_reqs], num_scheduled_tokens)

        # cu_num_tokens: [2, 5, 3] -> [2, 7, 10]
        # arange: [0, 1, 0, 1, 2, 3, 4, 0, 1, 2]
        cu_num_tokens, arange = self._get_cumsum_and_arange(num_scheduled_tokens)

        # Get positions.
        positions_np = self.positions.np[:total_num_scheduled_tokens]
        np.add(
            self.input_batch.num_computed_tokens_cpu[req_indices],
            arange,
            out=positions_np,
        )

        # Calculate M-RoPE positions.
        # Only relevant for models using M-RoPE (e.g, Qwen2-VL)
        if self.uses_mrope:
            self._calc_mrope_positions(scheduler_output)

        # Get token indices.
        # E.g., [0, 1, 0, 1, 2, 3, 4, 0, 1, 2]
        # -> [0, 1, M, M + 1, M + 2, M + 3, M + 4, 2 * M, 2 * M + 1, 2 * M + 2]
        # where M is the max_model_len.
        token_indices = (
            positions_np + req_indices * self.input_batch.token_ids_cpu.shape[1]
        )
        token_indices_tensor = torch.from_numpy(token_indices)

        # NOTE(woosuk): We use torch.index_select instead of np.take here
        # because torch.index_select is much faster than np.take for large
        # tensors.
        torch.index_select(
            self.input_batch.token_ids_cpu_tensor.flatten(),
            0,
            token_indices_tensor,
            out=self.input_ids.cpu[:total_num_scheduled_tokens],
        )
        if self.enable_prompt_embeds:
            is_token_ids = self.input_batch.is_token_ids.flatten()
            torch.index_select(
                is_token_ids,
                0,
                token_indices_tensor,
                out=self.is_token_ids.cpu[:total_num_scheduled_tokens],
            )

        # Because we did not pre-allocate a massive prompt_embeds CPU tensor on
        # the InputBatch, we need to fill in the prompt embeds into the expected
        # spots in the GpuModelRunner's pre-allocated prompt_embeds tensor.
        if self.input_batch.req_prompt_embeds:
            output_idx = 0
            for req_idx in range(num_reqs):
                num_sched = num_scheduled_tokens[req_idx]

                # Skip if this request doesn't have embeddings
                if req_idx not in self.input_batch.req_prompt_embeds:
                    output_idx += num_sched
                    continue

                # Skip if no tokens scheduled
                if num_sched <= 0:
                    output_idx += num_sched
                    continue

                req_embeds = self.input_batch.req_prompt_embeds[req_idx]
                start_pos = self.input_batch.num_computed_tokens_cpu[req_idx]

                # Skip if trying to read beyond available embeddings
                if start_pos >= req_embeds.shape[0]:
                    output_idx += num_sched
                    continue

                # Copy available embeddings
                end_pos = start_pos + num_sched
                actual_end = min(end_pos, req_embeds.shape[0])
                actual_num_sched = actual_end - start_pos

                if actual_num_sched > 0:
                    self.inputs_embeds.cpu[
                        output_idx : output_idx + actual_num_sched
                    ].copy_(req_embeds[start_pos:actual_end])

                output_idx += num_sched

        self.input_batch.block_table.compute_slot_mapping(req_indices, positions_np)
        self.input_batch.block_table.commit_slot_mapping(total_num_scheduled_tokens)

        # Prepare the attention metadata.
        self.query_start_loc.np[0] = 0
        self.query_start_loc.np[1 : num_reqs + 1] = cu_num_tokens
        # Note: pad query_start_loc to be non-decreasing, as kernels
        # like FlashAttention requires that
        self.query_start_loc.np[num_reqs + 1 :].fill(cu_num_tokens[-1])
        self.query_start_loc.copy_to_gpu()
        query_start_loc = self.query_start_loc.gpu[: num_reqs + 1]

        num_tokens_unpadded = scheduler_output.total_num_scheduled_tokens
        num_tokens_padded = self._get_num_input_tokens(num_tokens_unpadded)
        uniform_decode = (
            max_num_scheduled_tokens == self.uniform_decode_query_len
        ) and (total_num_scheduled_tokens == num_reqs * max_num_scheduled_tokens)

        # Disable DP padding when running eager to avoid excessive padding when
        # running prefills. This lets us set enforce_eager on the prefiller in
        # a P/D setup and still use CUDA graphs (enabled by this padding) on the
        # decoder.
        allow_dp_padding = self.compilation_config.cudagraph_mode != CUDAGraphMode.NONE

        ubatch_slices, num_tokens_across_dp = coordinate_batch_across_dp(
            num_tokens_unpadded=num_tokens_unpadded,
            parallel_config=self.parallel_config,
            allow_microbatching=True,
            allow_dp_padding=allow_dp_padding,
            num_tokens_padded=num_tokens_padded,
            uniform_decode=uniform_decode,
            num_scheduled_tokens_per_request=num_scheduled_tokens,
        )

        self.seq_lens.np[:num_reqs] = (
            self.input_batch.num_computed_tokens_cpu[:num_reqs] + num_scheduled_tokens
        )
        # Fill unused with 0 for full cuda graph mode.
        self.seq_lens.np[num_reqs:].fill(0)
        self.seq_lens.copy_to_gpu()
        seq_lens = self.seq_lens.gpu[:num_reqs]
        max_seq_len = self.seq_lens.np[:num_reqs].max().item()

        num_tokens = [self.requests[r].num_tokens for r in self.input_batch.req_ids]
        num_tokens_np = np.array(num_tokens, dtype=np.int32)

        # Record the index of requests that should not be sampled,
        # so that we could clear the sampled tokens before returning
        discard_requests_mask = self.seq_lens.np[:num_reqs] < num_tokens_np
        discard_request_indices = np.nonzero(discard_requests_mask)[0]
        self.num_discarded_requests = len(discard_request_indices)
        self.discard_request_indices.np[: self.num_discarded_requests] = (
            discard_request_indices
        )

        self.discard_request_indices.copy_to_gpu(self.num_discarded_requests)

        # Copy the tensors to the GPU.
        self._prepare_input_ids(total_num_scheduled_tokens, cu_num_tokens)

        if self.uses_mrope:
            # Only relevant for models using M-RoPE (e.g, Qwen2-VL)
            self.mrope_positions.gpu[:, :total_num_scheduled_tokens].copy_(
                self.mrope_positions.cpu[:, :total_num_scheduled_tokens],
                non_blocking=True,
            )
        else:
            # Common case (1D positions)
            self.positions.copy_to_gpu(total_num_scheduled_tokens)

        use_spec_decode = len(scheduler_output.scheduled_spec_decode_tokens) > 0
        if not use_spec_decode:
            # NOTE(woosuk): Due to chunked prefills, the batch may contain
            # partial requests. While we should not sample any token
            # from these partial requests, we do so for simplicity.
            # We will ignore the sampled tokens from the partial requests.
            # TODO: Support prompt logprobs.
            logits_indices = query_start_loc[1:] - 1
            num_draft_tokens = None
            spec_decode_metadata = None
        else:
            # Get the number of draft tokens for each request.
            # Iterate over the dictionary rather than all requests since not all
            # requests have draft tokens.
            num_draft_tokens = np.zeros(num_reqs, dtype=np.int32)
            # For chunked prefills, use -1 as mask rather than 0, as guided
            # decoding may rollback speculative tokens.
            num_decode_draft_tokens = np.full(num_reqs, -1, dtype=np.int32)
            for (
                req_id,
                draft_token_ids,
            ) in scheduler_output.scheduled_spec_decode_tokens.items():
                req_idx = self.input_batch.req_id_to_index[req_id]
                num_draft_tokens[req_idx] = len(draft_token_ids)
                num_decode_draft_tokens[req_idx] = (
                    len(draft_token_ids)
                    if (
                        self.input_batch.num_computed_tokens_cpu[req_idx]
                        >= self.input_batch.num_prompt_tokens[req_idx]
                    )
                    else -1
                )
            spec_decode_metadata = self._calc_spec_decode_metadata(
                num_draft_tokens, cu_num_tokens
            )
            logits_indices = spec_decode_metadata.logits_indices

            # For DECODE only cuda graph of some attention backends (e.g., GDN).
            self.num_decode_draft_tokens.np[:num_reqs] = num_decode_draft_tokens
            self.num_decode_draft_tokens.np[num_reqs:].fill(-1)
            self.num_decode_draft_tokens.copy_to_gpu()

        logits_indices_padded = None
        if self.cache_config.kv_sharing_fast_prefill:
            logits_indices_padded = self._prepare_kv_sharing_fast_prefill(
                logits_indices
            )

        attn_metadata: PerLayerAttnMetadata = {}
        if ubatch_slices is not None:
            attn_metadata = [dict() for _ in range(len(ubatch_slices))]
        use_cascade_attn = False

        # Used in the below loop.
        query_start_loc_cpu = self.query_start_loc.cpu[: num_reqs + 1]
        seq_lens_cpu = self.seq_lens.cpu[:num_reqs]
        num_computed_tokens_cpu = self.input_batch.num_computed_tokens_cpu_tensor[
            :num_reqs
        ]
        spec_decode_common_attn_metadata = None
        if use_spec_decode:
            self.num_accepted_tokens.np[:num_reqs] = (
                self.input_batch.num_accepted_tokens_cpu[:num_reqs]
            )
            self.num_accepted_tokens.np[num_reqs:].fill(1)
            self.num_accepted_tokens.copy_to_gpu()

        # Prepare the attention metadata for each KV cache group and make layers
        # in the same group share the same metadata.
        for kv_cache_group_id, kv_cache_group_spec in enumerate(
            self.kv_cache_config.kv_cache_groups
        ):
            encoder_seq_lens = self._get_encoder_seq_lens(
                scheduler_output, kv_cache_group_spec.kv_cache_spec, num_reqs
            )

            if isinstance(kv_cache_group_spec.kv_cache_spec, EncoderOnlyAttentionSpec):
                # Encoder-only layers do not have KV cache, so we need to
                # create a dummy block table and slot mapping for them.
                blk_table_tensor = torch.zeros(
                    (num_reqs, 1),
                    dtype=torch.int32,
                    device=self.device,
                )
                slot_mapping = torch.zeros(
                    (total_num_scheduled_tokens,),
                    dtype=torch.int64,
                    device=self.device,
                )
                num_common_prefix_blocks = 0
            else:
                blk_table = self.input_batch.block_table[kv_cache_group_id]
                blk_table_tensor = blk_table.get_device_tensor(num_reqs)
                slot_mapping = blk_table.slot_mapping.gpu[:total_num_scheduled_tokens]

                # Fill unused with -1. Needed for reshape_and_cache in full cuda
                # graph mode.
                blk_table.slot_mapping.gpu[total_num_scheduled_tokens:].fill_(-1)
                num_common_prefix_blocks = scheduler_output.num_common_prefix_blocks[
                    kv_cache_group_id
                ]

            common_attn_metadata = CommonAttentionMetadata(
                query_start_loc=query_start_loc,
                query_start_loc_cpu=query_start_loc_cpu,
                seq_lens=seq_lens,
                seq_lens_cpu=seq_lens_cpu,
                num_computed_tokens_cpu=num_computed_tokens_cpu,
                num_reqs=num_reqs,
                num_actual_tokens=total_num_scheduled_tokens,
                max_query_len=max_num_scheduled_tokens,
                max_seq_len=max_seq_len,
                block_table_tensor=blk_table_tensor,
                slot_mapping=slot_mapping,
                logits_indices_padded=logits_indices_padded,
                num_logits_indices=logits_indices.size(0),
                causal=True,
                encoder_seq_lens=encoder_seq_lens,
                dcp_local_seq_lens=self.dcp_local_seq_lens.gpu[:num_reqs]
                if self.dcp_world_size > 1
                else None,
            )

            if self.speculative_config and spec_decode_common_attn_metadata is None:
                if isinstance(self.drafter, EagleProposer):
                    if (
                        self.drafter.attn_layer_names[0]
                        in kv_cache_group_spec.layer_names
                    ):
                        spec_decode_common_attn_metadata = common_attn_metadata
                else:
                    spec_decode_common_attn_metadata = common_attn_metadata

            for attn_group in self.attn_groups[kv_cache_group_id]:
                # Prepare for cascade attention if enabled & beneficial.
                common_prefix_len = 0
                builder = attn_group.get_metadata_builder()
                if self.cascade_attn_enabled:
                    common_prefix_len = self._compute_cascade_attn_prefix_len(
                        num_scheduled_tokens,
                        num_common_prefix_blocks,
                        attn_group.kv_cache_spec,
                        builder,
                    )

                extra_attn_metadata_args = {}
                if use_spec_decode and isinstance(builder, GDNAttentionMetadataBuilder):
                    extra_attn_metadata_args = dict(
                        num_accepted_tokens=self.num_accepted_tokens.gpu[:num_reqs],
                        num_decode_draft_tokens_cpu=self.num_decode_draft_tokens.cpu[
                            :num_reqs
                        ],
                    )

                if ubatch_slices is not None:
                    common_attn_metadata_list = split_attn_metadata(
                        ubatch_slices, common_attn_metadata
                    )
                    for ubid, common_attn_metadata in enumerate(
                        common_attn_metadata_list
                    ):
                        attn_metadata_i = attn_group.get_metadata_builder(
                            ubatch_id=ubid
                        ).build(
                            common_prefix_len=common_prefix_len,
                            common_attn_metadata=common_attn_metadata,
                        )
                        for layer_name in kv_cache_group_spec.layer_names:
                            assert type(attn_metadata) is list
                            attn_metadata[ubid][layer_name] = attn_metadata_i
                else:
                    assert isinstance(attn_metadata, dict)
                    attn_metadata_i = builder.build(
                        common_prefix_len=common_prefix_len,
                        common_attn_metadata=common_attn_metadata,
                        **extra_attn_metadata_args,
                    )
                    use_cascade_attn |= getattr(attn_metadata_i, "use_cascade", False)
                    for layer_name in attn_group.layer_names:
                        attn_metadata[layer_name] = attn_metadata_i

        # disable cascade attention when DBO
        if ubatch_slices is not None:
            use_cascade_attn = False

        # Hot-Swap lora model
        if self.lora_config:
            self.set_active_loras(self.input_batch, num_scheduled_tokens)

        return (
            attn_metadata,
            logits_indices,
            spec_decode_metadata,
            num_scheduled_tokens,
            spec_decode_common_attn_metadata,
            max_num_scheduled_tokens,
            ubatch_slices,
            num_tokens_across_dp,
            use_cascade_attn,
        )

    def _compute_cascade_attn_prefix_len(
        self,
        num_scheduled_tokens: np.ndarray,
        num_common_prefix_blocks: int,
        kv_cache_spec: KVCacheSpec,
        attn_metadata_builder: AttentionMetadataBuilder,
    ) -> int:
        """Compute the length of the common prefix for cascade attention.

        NOTE(woosuk): The common prefix length returned by this function
        represents the length used specifically for cascade attention, not the
        actual number of tokens shared between requests. When cascade attention
        is disabled (use_cascade=False), this function returns 0 even if
        requests share common tokens. Additionally, the common prefix length is
        truncated to a multiple of the block size and may be further truncated
        due to implementation details explained below.

        Args:
            num_scheduled_tokens: Number of tokens scheduled per request.
            num_common_prefix_blocks: Number of shared KV cache blocks.

        Returns:
            int: Length of common prefix in tokens.
        """
        common_prefix_len = num_common_prefix_blocks * kv_cache_spec.block_size
        if common_prefix_len == 0:
            # Common case.
            return 0

        # NOTE(woosuk): Cascade attention uses two attention kernels: one
        # for the common prefix and the other for the rest. For the first
        # kernel, we concatenate all the query tokens (possibly from
        # different requests) and treat them as if they are from the same
        # request. Then, we use bi-directional attention to process the
        # common prefix in the KV cache. Importantly, this means that the
        # first kernel does not do any masking.

        # Consider the following example:
        # Request 1's input query: [D, E, X]
        # Request 1's kv cache: [A, B, C, D, E, X]
        # Request 1's num_computed_tokens: 3 (i.e., [A, B, C])
        # Request 2's input query: [E, Y]
        # Request 2's kv cache: [A, B, C, D, E, Y]
        # Request 2's num_computed_tokens: 4 (i.e., [A, B, C, D])

        # If we use [A, B, C, D, E] as the common prefix, then the
        # first kernel will compute the bi-directional attention between
        # input query [D, E, X, E, Y] and common prefix [A, B, C, D, E].
        # However, this is wrong because D in Request 1 should not attend to
        # E in the common prefix (i.e., we need masking).
        # To avoid this, [A, B, C, D] should be the common prefix.
        # That is, the common prefix should be capped by the minimum
        # num_computed_tokens among the requests, and plus one to include
        # the first token of the query.

        # In practice, we use [A, B, C] as the common prefix, instead of
        # [A, B, C, D] (i.e., the common prefix is capped by the minimum
        # num_computed_tokens, without plus one).
        # This is because of an implementation detail: We want to always
        # use two kernels for cascade attention. Let's imagine:
        # Request 3's input query: [D]
        # Request 3's kv cache: [A, B, C, D]
        # Request 3's num_computed_tokens: 3 (i.e., [A, B, C])
        # If we use [A, B, C, D] as the common prefix for Request 1-3,
        # then Request 3 will be processed only by the first kernel,
        # and the second kernel will get an empty input. While this is not
        # a fundamental problem, our current implementation does not support
        # this case.
        num_reqs = len(num_scheduled_tokens)
        common_prefix_len = min(
            common_prefix_len, self.input_batch.num_computed_tokens_cpu[:num_reqs].min()
        )
        # common_prefix_len should be a multiple of the block size.
        common_prefix_len = (
            common_prefix_len // kv_cache_spec.block_size * kv_cache_spec.block_size
        )
        use_sliding_window = isinstance(kv_cache_spec, SlidingWindowSpec) or (
            isinstance(kv_cache_spec, FullAttentionSpec)
            and kv_cache_spec.sliding_window is not None
        )
        use_local_attention = isinstance(kv_cache_spec, ChunkedLocalAttentionSpec) or (
            isinstance(kv_cache_spec, FullAttentionSpec)
            and kv_cache_spec.attention_chunk_size is not None
        )
        assert isinstance(kv_cache_spec, AttentionSpec)
        use_cascade = attn_metadata_builder.use_cascade_attention(
            common_prefix_len=common_prefix_len,
            query_lens=num_scheduled_tokens,
            num_query_heads=self.num_query_heads,
            num_kv_heads=kv_cache_spec.num_kv_heads,
            use_alibi=self.use_alibi,
            use_sliding_window=use_sliding_window,
            use_local_attention=use_local_attention,
            num_sms=self.num_sms,
        )
        return common_prefix_len if use_cascade else 0

    def _calc_mrope_positions(self, scheduler_output: "SchedulerOutput"):
        mrope_pos_ptr = 0
        for index, req_id in enumerate(self.input_batch.req_ids):
            req = self.requests[req_id]
            assert req.mrope_positions is not None

            num_computed_tokens = self.input_batch.num_computed_tokens_cpu[index]
            num_scheduled_tokens = scheduler_output.num_scheduled_tokens[req_id]
            num_prompt_tokens = length_from_prompt_token_ids_or_embeds(
                req.prompt_token_ids, req.prompt_embeds
            )

            if num_computed_tokens + num_scheduled_tokens > num_prompt_tokens:
                prompt_part_len = max(0, num_prompt_tokens - num_computed_tokens)
                completion_part_len = max(0, num_scheduled_tokens - prompt_part_len)
            else:
                prompt_part_len = num_scheduled_tokens
                completion_part_len = 0

            assert num_scheduled_tokens == prompt_part_len + completion_part_len

            if prompt_part_len > 0:
                # prompt's mrope_positions are pre-computed
                dst_start = mrope_pos_ptr
                dst_end = mrope_pos_ptr + prompt_part_len
                src_start = num_computed_tokens
                src_end = num_computed_tokens + prompt_part_len

                self.mrope_positions.cpu[:, dst_start:dst_end] = req.mrope_positions[
                    :, src_start:src_end
                ]
                mrope_pos_ptr += prompt_part_len

            if completion_part_len > 0:
                # compute completion's mrope_positions on-the-fly
                dst_start = mrope_pos_ptr
                dst_end = mrope_pos_ptr + completion_part_len

                MRotaryEmbedding.get_next_input_positions_tensor(
                    out=self.mrope_positions.np,
                    out_offset=dst_start,
                    mrope_position_delta=req.mrope_position_delta,
                    context_len=num_computed_tokens + prompt_part_len,
                    num_new_tokens=completion_part_len,
                )

                mrope_pos_ptr += completion_part_len

    def _calc_spec_decode_metadata(
        self,
        num_draft_tokens: np.ndarray,
        cu_num_scheduled_tokens: np.ndarray,
    ) -> SpecDecodeMetadata:
        # Inputs:
        # cu_num_scheduled_tokens:  [  4, 104, 107, 207, 209]
        # num_draft_tokens:         [  3,   0,   2,   0,   1]
        # Outputs:
        # cu_num_draft_tokens:      [  3,   3,   5,   5,   6]
        # logits_indices:           [  0,   1,   2,   3, 103, 104, 105, 106,
        #                            206, 207, 208]
        # target_logits_indices:    [  0,   1,   2,   5,   6,   9]
        # bonus_logits_indices:     [  3,   4,   7,   8,  10]

        # Compute the logits indices.
        # [4, 1, 3, 1, 2]
        num_sampled_tokens = num_draft_tokens + 1

        # Step 1. cu_num_sampled_tokens: [4, 5, 8, 9, 11]
        # arange: [0, 1, 2, 3, 0, 0, 1, 2, 0, 0, 1]
        cu_num_sampled_tokens, arange = self._get_cumsum_and_arange(
            num_sampled_tokens, cumsum_dtype=np.int32
        )
        # Step 2. [0, 0, 0, 0, 103, 104, 104, 104, 206, 207, 207]
        logits_indices = np.repeat(
            cu_num_scheduled_tokens - num_sampled_tokens, num_sampled_tokens
        )
        # Step 3. [0, 1, 2, 3, 103, 104, 105, 106, 206, 207, 208]
        logits_indices += arange

        # Compute the bonus logits indices.
        bonus_logits_indices = cu_num_sampled_tokens - 1

        # Compute the draft logits indices.
        # cu_num_draft_tokens: [3, 3, 5, 5, 6]
        # arange: [0, 1, 2, 0, 1, 0]
        cu_num_draft_tokens, arange = self._get_cumsum_and_arange(
            num_draft_tokens, cumsum_dtype=np.int32
        )
        # [0, 0, 0, 5, 5, 9]
        target_logits_indices = np.repeat(
            cu_num_sampled_tokens - num_sampled_tokens, num_draft_tokens
        )
        # [0, 1, 2, 5, 6, 9]
        target_logits_indices += arange

        # TODO: Optimize the CPU -> GPU copy.
        cu_num_draft_tokens = torch.from_numpy(cu_num_draft_tokens).to(
            self.device, non_blocking=True
        )
        logits_indices = torch.from_numpy(logits_indices).to(
            self.device, non_blocking=True
        )
        target_logits_indices = torch.from_numpy(target_logits_indices).to(
            self.device, non_blocking=True
        )
        bonus_logits_indices = torch.from_numpy(bonus_logits_indices).to(
            self.device, non_blocking=True
        )

        # Compute the draft token ids.
        # draft_token_indices:      [  1,   2,   3, 105, 106, 208]
        draft_token_ids = self.input_ids.gpu[logits_indices]
        draft_token_ids = draft_token_ids[target_logits_indices + 1]

        metadata = SpecDecodeMetadata(
            draft_token_ids=draft_token_ids,
            num_draft_tokens=num_draft_tokens.tolist(),
            cu_num_draft_tokens=cu_num_draft_tokens,
            target_logits_indices=target_logits_indices,
            bonus_logits_indices=bonus_logits_indices,
            logits_indices=logits_indices,
        )
        return metadata

    def _prepare_kv_sharing_fast_prefill(
        self,
        logits_indices: torch.Tensor,
    ) -> torch.Tensor:
        assert self.kv_sharing_fast_prefill_logits_indices is not None
        num_logits = logits_indices.shape[0]
        assert num_logits > 0
        self.kv_sharing_fast_prefill_logits_indices[:num_logits].copy_(logits_indices)
        # There might have leftover indices in logits_indices[num_logits:]
        # from previous iterations, whose values may be greater than the
        # batch size in the current iteration. To ensure indices are always
        # valid, we fill the padded indices with the last index.
        self.kv_sharing_fast_prefill_logits_indices[num_logits:].fill_(
            logits_indices[-1].item()
        )
        if (
            self.compilation_config.cudagraph_mode != CUDAGraphMode.NONE
            and num_logits <= self.cudagraph_batch_sizes[-1]
        ):
            # Use piecewise CUDA graphs.
            # Add padding to the batch size.
            num_logits_padded = self.vllm_config.pad_for_cudagraph(num_logits)
        else:
            num_logits_padded = num_logits
        logits_indices_padded = self.kv_sharing_fast_prefill_logits_indices[
            :num_logits_padded
        ]
        return logits_indices_padded

    def _batch_mm_kwargs_from_scheduler(
        self,
        scheduler_output: "SchedulerOutput",
    ) -> tuple[list[MultiModalKwargsItem], list[tuple[str, PlaceholderRange]]]:
        """Batch multimodal kwargs from scheduled encoder inputs.

        Args:
            scheduler_output: The scheduler output containing scheduled encoder
                inputs.

        Returns:
            A tuple of (mm_kwargs, req_ids_pos) where:
            - mm_kwargs: List of multimodal kwargs items to be batched
            - mm_hashes_pos: List of (mm_hash, position_info) tuples
        """
        scheduled_encoder_inputs = scheduler_output.scheduled_encoder_inputs
        if not scheduled_encoder_inputs:
            return [], []
        # Batch the multi-modal inputs.
        mm_kwargs = list[MultiModalKwargsItem]()
        # list of tuple (mm_hash, position_info)
        mm_hashes_pos = list[tuple[str, PlaceholderRange]]()
        for req_id, encoder_input_ids in scheduled_encoder_inputs.items():
            req_state = self.requests[req_id]

            for mm_input_id in encoder_input_ids:
                mm_feature = req_state.mm_features[mm_input_id]
                mm_hash = mm_feature.identifier
                mm_kwargs.append(mm_feature.data)
                mm_hashes_pos.append((mm_hash, mm_feature.mm_position))

        return mm_kwargs, mm_hashes_pos

    def _execute_mm_encoder(self, scheduler_output: "SchedulerOutput"):
        # Batch the multi-modal inputs using the helper method.
        mm_kwargs, mm_hashes_pos = self._batch_mm_kwargs_from_scheduler(
            scheduler_output
        )

        if not mm_kwargs:
            return

        # Batch mm inputs as much as we can: if a request in the batch has
        # multiple modalities or a different modality than the previous one,
        # we process it separately to preserve item order.
        # FIXME(ywang96): This is a hacky way to deal with multiple modalities
        # in the same batch while still being able to benefit from batching
        # multimodal inputs. The proper solution should be reordering the
        # encoder outputs.
        model = cast(SupportsMultiModal, self.model)
        encoder_outputs = []
        for modality, num_items, mm_kwargs_group in group_mm_kwargs_by_modality(
            mm_kwargs,
            device=self.device,
            pin_memory=self.pin_memory,
            merge_by_field_config=model.merge_by_field_config,
        ):
            # (ekhvedchenia): Temporary hack to limit peak memory usage when
            # processing multimodal data.This solves the issue with scheduler
            # putting too many video samples into a single batch. Scheduler
            # uses pruned vision tokens count to compare it versus compute
            # budget which is incorrect (Either input media size or non-pruned
            # output vision tokens count should be considered)
            curr_group_outputs = []

            if self.is_multimodal_pruning_enabled and modality == "video":
                micro_batch_size = 1
                for i in range(0, num_items, micro_batch_size):
                    micro_batch_mm_inputs = dict(
                        (k, v[i : i + micro_batch_size])
                        for k, v in mm_kwargs_group.items()
                    )

                    micro_batch_outputs = model.get_multimodal_embeddings(
                        **micro_batch_mm_inputs
                    )

                    curr_group_outputs.extend(micro_batch_outputs)
            else:
                # Run the encoder.
                # `curr_group_outputs` is either of the following:
                # 1. A tensor of shape (num_items, feature_size, hidden_size)
                # in case feature_size is fixed across all multimodal items.
                # 2. A list or tuple (length: num_items) of tensors,
                # each of shape (feature_size, hidden_size) in case the feature
                # size is dynamic depending on the input multimodal items.
                curr_group_outputs = model.get_multimodal_embeddings(**mm_kwargs_group)

            sanity_check_mm_encoder_outputs(
                curr_group_outputs,
                expected_num_items=num_items,
            )
            encoder_outputs.extend(curr_group_outputs)

        # Cache the encoder outputs by mm_hash
        for (mm_hash, pos_info), output in zip(mm_hashes_pos, encoder_outputs):
            self.encoder_cache[mm_hash] = scatter_mm_placeholders(
                output,
                is_embed=pos_info.is_embed,
            )

    def _gather_mm_embeddings(
        self,
        scheduler_output: "SchedulerOutput",
        shift_computed_tokens: int = 0,
    ) -> tuple[list[torch.Tensor], torch.Tensor]:
        total_num_scheduled_tokens = scheduler_output.total_num_scheduled_tokens

        mm_embeds = list[torch.Tensor]()
        is_mm_embed = self.is_mm_embed.cpu
        is_mm_embed[:total_num_scheduled_tokens] = False

        req_start_idx = 0
        should_sync_mrope_positions = False

        for req_id in self.input_batch.req_ids:
            mm_embeds_req: list[torch.Tensor] = []

            num_scheduled_tokens = scheduler_output.num_scheduled_tokens[req_id]
            req_state = self.requests[req_id]
            num_computed_tokens = req_state.num_computed_tokens + shift_computed_tokens

            for mm_feature in req_state.mm_features:
                pos_info = mm_feature.mm_position
                start_pos = pos_info.offset
                num_encoder_tokens = pos_info.length

                # The encoder output is needed if the two ranges overlap:
                # [num_computed_tokens,
                #  num_computed_tokens + num_scheduled_tokens) and
                # [start_pos, start_pos + num_encoder_tokens)
                if start_pos >= num_computed_tokens + num_scheduled_tokens:
                    # The encoder output is not needed in this step.
                    break
                if start_pos + num_encoder_tokens <= num_computed_tokens:
                    # The encoder output is already processed and stored
                    # in the decoder's KV cache.
                    continue

                start_idx = max(num_computed_tokens - start_pos, 0)
                end_idx = min(
                    num_computed_tokens - start_pos + num_scheduled_tokens,
                    num_encoder_tokens,
                )
                assert start_idx < end_idx

                mm_hash = mm_feature.identifier
                encoder_output = self.encoder_cache.get(mm_hash, None)
                assert encoder_output is not None, f"Encoder cache miss for {mm_hash}."

                if (is_embed := pos_info.is_embed) is not None:
                    is_embed = is_embed[start_idx:end_idx]

                req_start_pos = req_start_idx + start_pos - num_computed_tokens
                is_mm_embed[req_start_pos + start_idx : req_start_pos + end_idx] = (
                    True if is_embed is None else is_embed
                )

                mm_embeds_item = gather_mm_placeholders(
                    encoder_output[start_idx:end_idx],
                    is_embed=is_embed,
                )
                mm_embeds_req.append(mm_embeds_item)

            if self.is_multimodal_pruning_enabled and self.uses_mrope:
                assert req_state.mrope_positions is not None
                should_sync_mrope_positions = True
                mm_embeds_req, new_mrope_positions, new_delta = (
                    self.model.recompute_mrope_positions(
                        input_ids=req_state.prompt_token_ids,
                        multimodal_embeddings=mm_embeds_req,
                        mrope_positions=req_state.mrope_positions,
                        num_computed_tokens=req_state.num_computed_tokens,
                    )
                )
                req_state.mrope_positions.copy_(new_mrope_positions)
                req_state.mrope_position_delta = new_delta

            mm_embeds.extend(mm_embeds_req)
            req_start_idx += num_scheduled_tokens

        is_mm_embed = self.is_mm_embed.copy_to_gpu(total_num_scheduled_tokens)

        if should_sync_mrope_positions:
            self._calc_mrope_positions(scheduler_output)
            self.mrope_positions.copy_to_gpu(total_num_scheduled_tokens)

        return mm_embeds, is_mm_embed

    def _extract_encoder_inputs(
        self,
        scheduler_output: "SchedulerOutput",
    ) -> dict[str, torch.Tensor]:
        """Extract encoder inputs for encoder-decoder models.

        This method extracts multimodal input features from scheduled encoder
        inputs and formats them for the encoder-decoder model forward pass.
        """
        # Batch the multi-modal inputs using the helper method.
        mm_kwargs, _ = self._batch_mm_kwargs_from_scheduler(scheduler_output)

        if not mm_kwargs:
            return {}

        # Group MM kwargs by modality and extract features
        model = cast(SupportsMultiModal, self.model)
        encoder_features = {}
        for _, _, mm_kwargs_group in group_mm_kwargs_by_modality(
            mm_kwargs,
            device=self.device,
            pin_memory=self.pin_memory,
            merge_by_field_config=model.merge_by_field_config,
        ):
            # Add the grouped features to encoder_features dict
            # This allows the model to receive them as kwargs (e.g.,
            # input_features=...)
            encoder_features.update(mm_kwargs_group)

        return encoder_features

    def get_model(self) -> nn.Module:
        # get raw model out of the cudagraph wrapper.
        if isinstance(self.model, (CUDAGraphWrapper, UBatchWrapper)):
            return self.model.unwrap()
        return self.model

    def get_supported_generation_tasks(self) -> list[GenerationTask]:
        model = self.get_model()
        supported_tasks = list[GenerationTask]()

        if is_text_generation_model(model):
            supported_tasks.append("generate")

        if supports_transcription(model):
            if model.supports_transcription_only:
                return ["transcription"]

            supported_tasks.append("transcription")

        return supported_tasks

    def get_supported_pooling_tasks(self) -> list[PoolingTask]:
        model = self.get_model()
        if not is_pooling_model(model):
            return []

        supported_tasks = list(model.pooler.get_supported_tasks())

        if (
            self.scheduler_config.chunked_prefill_enabled
            and "encode" in supported_tasks
        ):
            supported_tasks.remove("encode")

            logger.debug_once(
                "Chunked prefill is not supported with "
                "encode task which using ALL pooling. "
                "Please turn off chunked prefill by "
                "`--no-enable-chunked-prefill` before using it."
            )

        if "score" in supported_tasks:
            num_labels = getattr(self.model_config.hf_config, "num_labels", 0)
            if num_labels != 1:
                supported_tasks.remove("score")
                logger.debug_once("Score API is only enabled for num_labels == 1.")

        return supported_tasks

    def get_supported_tasks(self) -> tuple[SupportedTask, ...]:
        tasks = list[SupportedTask]()

        if self.model_config.runner_type == "generate":
            tasks.extend(self.get_supported_generation_tasks())
        if self.model_config.runner_type == "pooling":
            tasks.extend(self.get_supported_pooling_tasks())

        return tuple(tasks)

    def sync_and_slice_intermediate_tensors(
        self,
        num_tokens: int,
        intermediate_tensors: IntermediateTensors,
        sync_self: bool,
    ) -> IntermediateTensors:
        assert self.intermediate_tensors is not None

        tp = self.vllm_config.parallel_config.tensor_parallel_size
        is_rs = is_residual_scattered_for_sp(self.vllm_config, num_tokens)

        # When sequence parallelism is enabled, the "residual" tensor is sharded
        # across tensor parallel ranks, so each rank only needs its own slice.
        if sync_self:
            assert intermediate_tensors is not None
            for k, v in intermediate_tensors.items():
                is_scattered = k == "residual" and is_rs
                copy_len = num_tokens // tp if is_scattered else num_tokens
                self.intermediate_tensors[k][:copy_len].copy_(
                    v[:copy_len], non_blocking=True
                )

        return IntermediateTensors(
            {
                k: v[: num_tokens // tp]
                if k == "residual" and is_rs
                else v[:num_tokens]
                for k, v in self.intermediate_tensors.items()
            }
        )

    def eplb_step(self, is_dummy: bool = False, is_profile: bool = False) -> None:
        """
        Step for the EPLB (Expert Parallelism Load Balancing) state.
        """
        if not self.parallel_config.enable_eplb:
            return

        assert self.eplb_state is not None
        model = self.get_model()
        assert is_mixture_of_experts(model)
        self.eplb_state.step(
            model,
            is_dummy,
            is_profile,
            log_stats=self.parallel_config.eplb_config.log_balancedness,
        )

    # This is where the second ubatch is adjusted to account for the padding.
    # Should be called after attention metadata creation. This just pads
    # the second ubatch slice out to the total number of tokens
    # (num_tokens + padding)
    @staticmethod
    def pad_out_ubatch_slice(ubatch_slices: UBatchSlices, num_total_tokens: int):
        padded_second_ubatch_slice = slice(
            ubatch_slices[1].token_slice.start, num_total_tokens
        )
        ubatch_slices[1] = UBatchSlice(
            padded_second_ubatch_slice, padded_second_ubatch_slice
        )

    def _pool(
        self,
        hidden_states: torch.Tensor,
        num_scheduled_tokens: int,
        num_scheduled_tokens_np: np.ndarray,
    ) -> ModelRunnerOutput:
        assert self.input_batch.num_reqs == len(self.input_batch.pooling_params), (
            "Either all or none of the requests in a batch must be pooling request"
        )

        hidden_states = hidden_states[:num_scheduled_tokens]
        pooling_metadata = self.input_batch.get_pooling_metadata()
        pooling_metadata.build_pooling_cursor(
            num_scheduled_tokens_np.tolist(), device=hidden_states.device
        )
        seq_lens_cpu = self.seq_lens.cpu[: self.input_batch.num_reqs]

        model = cast(VllmModelForPooling, self.model)
        raw_pooler_output: PoolerOutput = model.pooler(
            hidden_states=hidden_states,
            pooling_metadata=pooling_metadata,
        )
        raw_pooler_output = json_map_leaves(
            lambda x: x.to("cpu", non_blocking=True),
            raw_pooler_output,
        )
        self._sync_device()

        pooler_output: list[Optional[torch.Tensor]] = []
        for raw_output, seq_len, prompt_len in zip(
            raw_pooler_output, seq_lens_cpu, pooling_metadata.prompt_lens
        ):
            output = raw_output if seq_len == prompt_len else None
            pooler_output.append(output)

        return ModelRunnerOutput(
            req_ids=self.input_batch.req_ids,
            sampled_token_ids=[],
            logprobs=None,
            prompt_logprobs_dict={},
            pooler_output=pooler_output,
        )

    def _get_num_input_tokens(self, num_scheduled_tokens: int) -> int:
        if (
            self.compilation_config.cudagraph_mode != CUDAGraphMode.NONE
            and not envs.VLLM_DISABLE_PAD_FOR_CUDAGRAPH
            and hasattr(self, "cudagraph_batch_sizes")
            and self.cudagraph_batch_sizes
            and num_scheduled_tokens <= self.cudagraph_batch_sizes[-1]
        ):
            # Use CUDA graphs.
            # Add padding to the batch size.
            return self.vllm_config.pad_for_cudagraph(num_scheduled_tokens)

        # Eager mode.
        # Pad tokens to multiple of tensor_parallel_size when
        # enabled collective fusion for SP
        tp_size = self.vllm_config.parallel_config.tensor_parallel_size
        if (
            self.compilation_config.pass_config.enable_sequence_parallelism
            and tp_size > 1
        ):
            return round_up(num_scheduled_tokens, tp_size)
        return num_scheduled_tokens

    def _preprocess(
        self,
        scheduler_output: "SchedulerOutput",
        num_input_tokens: int,  # Padded
        intermediate_tensors: Optional[IntermediateTensors] = None,
    ) -> tuple[
        int,
        Optional[torch.Tensor],
        Optional[torch.Tensor],
        torch.Tensor,
        Optional[IntermediateTensors],
        dict[str, Any],
    ]:
        num_scheduled_tokens = scheduler_output.total_num_scheduled_tokens
        is_first_rank = get_pp_group().is_first_rank

        # _prepare_inputs may reorder the batch, so we must gather multi
        # modal outputs after that to ensure the correct order
        if (
            self.supports_mm_inputs
            and is_first_rank
            and not self.model_config.is_encoder_decoder
        ):
            # Run the multimodal encoder if any.
            self._execute_mm_encoder(scheduler_output)
            mm_embeds, is_mm_embed = self._gather_mm_embeddings(scheduler_output)

            # NOTE(woosuk): To unify token ids and soft tokens (vision
            # embeddings), we always use embeddings (rather than token ids)
            # as input to the multimodal model, even when the input is text.
            inputs_embeds_scheduled = self.model.get_input_embeddings(
                self.input_ids.gpu[:num_scheduled_tokens],
                multimodal_embeddings=mm_embeds,
                is_multimodal=is_mm_embed,
            )

            # TODO(woosuk): Avoid the copy. Optimize.
            self.inputs_embeds.gpu[:num_scheduled_tokens].copy_(inputs_embeds_scheduled)

            input_ids = None
            inputs_embeds = self.inputs_embeds.gpu[:num_input_tokens]
            model_kwargs = {
                **self._init_model_kwargs(num_scheduled_tokens),
                **self._extract_mm_kwargs(scheduler_output),
            }
        elif self.enable_prompt_embeds and is_first_rank:
            # Get the input embeddings for the tokens that are not input embeds,
            # then put them into the appropriate positions.
            # TODO(qthequartermasterman): Since even when prompt embeds are
            # enabled, (a) not all requests will use prompt embeds, and (b)
            # after the initial prompt is processed, the rest of the generated
            # tokens will be token ids, it is not desirable to have the
            # embedding layer outside of the CUDA graph all the time. The v0
            # engine avoids this by "double compiling" the CUDA graph, once
            # with input_ids and again with inputs_embeds, for all num_tokens.
            # If a batch only has token ids, then including the embedding layer
            # in the CUDA graph will be more performant (like in the else case
            # below).
            token_ids_idx = (
                self.is_token_ids.gpu[:num_scheduled_tokens]
                .nonzero(as_tuple=False)
                .squeeze(1)
            )
            # Some tokens ids may need to become embeds
            if token_ids_idx.numel() > 0:
                token_ids = self.input_ids.gpu[token_ids_idx]
                tokens_to_embeds = self.model.get_input_embeddings(input_ids=token_ids)
                self.inputs_embeds.gpu[token_ids_idx] = tokens_to_embeds

            inputs_embeds = self.inputs_embeds.gpu[:num_input_tokens]
            model_kwargs = self._init_model_kwargs(num_input_tokens)
            input_ids = None
        else:
            # For text-only models, we use token ids as input.
            # While it is possible to use embeddings as input just like the
            # multimodal models, it is not desirable for performance since
            # then the embedding layer is not included in the CUDA graph.
            input_ids = self.input_ids.gpu[:num_input_tokens]
            inputs_embeds = None
            model_kwargs = self._init_model_kwargs(num_input_tokens)
        if self.uses_mrope:
            positions = self.mrope_positions.gpu[:, :num_input_tokens]
        else:
            positions = self.positions.gpu[:num_input_tokens]

        if is_first_rank:
            intermediate_tensors = None
        else:
            intermediate_tensors = self.sync_and_slice_intermediate_tensors(
                num_input_tokens, intermediate_tensors, True
            )

        if (
            self.model_config.is_encoder_decoder
            and scheduler_output.scheduled_encoder_inputs
        ):
            encoder_inputs = self._extract_encoder_inputs(scheduler_output)
            model_kwargs.update(encoder_inputs)

        return (
            num_scheduled_tokens,
            input_ids,
            inputs_embeds,
            positions,
            intermediate_tensors,
            model_kwargs,
        )

    def _sample(
        self,
        logits: Optional[torch.Tensor],
        spec_decode_metadata: Optional[SpecDecodeMetadata],
    ) -> SamplerOutput:
        # Sample the next token and get logprobs if needed.
        sampling_metadata = self.input_batch.sampling_metadata
        if spec_decode_metadata is None:
            # Update output token ids with tokens sampled in last step
            # if async scheduling and required by current sampling params.
            self.input_batch.update_async_output_token_ids()
            return self.sampler(
                logits=logits,
                sampling_metadata=sampling_metadata,
            )

        # When indexing with a tensor (bonus_logits_indices), PyTorch
        # creates a new tensor with separate storage from the original
        # logits tensor. This means any in-place operations on bonus_logits
        # won't affect the original logits tensor.
        assert logits is not None
        bonus_logits = logits[spec_decode_metadata.bonus_logits_indices]
        sampler_output = self.sampler(
            logits=bonus_logits,
            sampling_metadata=sampling_metadata,
            predict_bonus_token=True,
        )
        bonus_token_ids = sampler_output.sampled_token_ids

        # Just like `bonus_logits`, `target_logits` is a new tensor with
        # separate storage from the original `logits` tensor. Therefore,
        # it is safe to update `target_logits` in place.
        target_logits = logits[spec_decode_metadata.target_logits_indices]
        output_token_ids = self.rejection_sampler(
            spec_decode_metadata,
            None,  # draft_probs
            target_logits,
            bonus_token_ids,
            sampling_metadata,
        )
        sampler_output.sampled_token_ids = output_token_ids
        self._update_states_after_model_execute(output_token_ids)
        return sampler_output

    def _bookkeeping_sync(
        self,
        scheduler_output: "SchedulerOutput",
        sampler_output: SamplerOutput,
        logits: Optional[torch.Tensor],
        hidden_states: torch.Tensor,
        num_scheduled_tokens: int,
    ) -> tuple[
        dict[str, int],
        Optional[LogprobsLists],
        list[list[int]],
        dict[str, Optional[LogprobsTensors]],
        list[str],
        dict[str, int],
        list[int],
    ]:
        num_nans_in_logits = {}
        if envs.VLLM_COMPUTE_NANS_IN_LOGITS:
            num_nans_in_logits = self._get_nans_in_logits(logits)

        discard_sampled_tokens_req_indices = self.discard_request_indices.np[
            : self.num_discarded_requests
        ]
        for i in discard_sampled_tokens_req_indices:
            gen = self.input_batch.generators.get(int(i))
            if gen is not None:
                gen.set_offset(gen.get_offset() - 4)

        # Copy some objects so they don't get modified after returning.
        # This is important when using async scheduling.
        req_ids_output_copy = self.input_batch.req_ids.copy()
        req_id_to_index_output_copy = self.input_batch.req_id_to_index.copy()

        # NOTE: GPU -> CPU Sync happens here.
        # Move as many CPU operations as possible before this sync point.
        logprobs_tensors = sampler_output.logprobs_tensors
        logprobs_lists = (
            logprobs_tensors.tolists() if logprobs_tensors is not None else None
        )

        # Compute prompt logprobs if needed.
        prompt_logprobs_dict = self._get_prompt_logprobs_dict(
            hidden_states[:num_scheduled_tokens],
            scheduler_output.num_scheduled_tokens,
        )

        num_sampled_tokens = sampler_output.sampled_token_ids.shape[0]
        sampled_token_ids = sampler_output.sampled_token_ids
        invalid_req_indices = []
        if not self.use_async_scheduling:
            # Get the valid generated tokens.
            max_gen_len = sampled_token_ids.shape[-1]
            if max_gen_len == 1:
                # No spec decode tokens.
                valid_sampled_token_ids = self._to_list(sampled_token_ids)
            else:
                # Includes spec decode tokens.
                valid_sampled_token_ids = self.rejection_sampler.parse_output(
                    sampled_token_ids,
                    self.input_batch.vocab_size,
                )
            # Mask out the sampled tokens that should not be sampled.
            for i in discard_sampled_tokens_req_indices:
                valid_sampled_token_ids[int(i)].clear()
        else:
            valid_sampled_token_ids = []
            invalid_req_indices = discard_sampled_tokens_req_indices.tolist()
            invalid_req_indices_set = set(invalid_req_indices)
            assert sampled_token_ids.shape[-1] == 1

            # Cache the sampled tokens on the GPU and avoid CPU sync.
            # These will be copied into input_ids in the next step
            # when preparing inputs.
            self.input_batch.prev_sampled_token_ids = sampled_token_ids
            self.input_batch.prev_req_id_to_index = {
                req_id: i
                for i, req_id in enumerate(self.input_batch.req_ids)
                if i not in invalid_req_indices_set
            }

        # Cache the sampled tokens in the model runner, so that the scheduler
        # doesn't need to send them back.
        # NOTE(woosuk): As an exception, when using PP, the scheduler sends
        # the sampled tokens back, because there's no direct communication
        # between the first-stage worker and the last-stage worker.
        req_ids = self.input_batch.req_ids
        for req_idx in range(num_sampled_tokens):
            if self.use_async_scheduling:
                sampled_ids = [-1] if req_idx not in invalid_req_indices_set else None
            else:
                sampled_ids = valid_sampled_token_ids[req_idx]
            if not sampled_ids:
                continue

            start_idx = self.input_batch.num_tokens_no_spec[req_idx]
            end_idx = start_idx + len(sampled_ids)
            assert end_idx <= self.max_model_len, (
                "Sampled token IDs exceed the max model length. "
                f"Total number of tokens: {end_idx} > max_model_len: "
                f"{self.max_model_len}"
            )

            self.input_batch.token_ids_cpu[req_idx, start_idx:end_idx] = sampled_ids
            self.input_batch.is_token_ids[req_idx, start_idx:end_idx] = True
            self.input_batch.num_tokens_no_spec[req_idx] = end_idx
            self.input_batch.num_tokens[req_idx] = end_idx

            req_id = req_ids[req_idx]
            req_state = self.requests[req_id]
            req_state.output_token_ids.extend(sampled_ids)

        return (
            num_nans_in_logits,
            logprobs_lists,
            valid_sampled_token_ids,
            prompt_logprobs_dict,
            req_ids_output_copy,
            req_id_to_index_output_copy,
            invalid_req_indices,
        )

    @contextmanager
    def synchronize_input_prep(self):
        if self.prepare_inputs_event is None:
            yield
            return

        # Ensure prior step has finished with reused CPU tensors.
        # This is required in the async scheduling case because
        # the CPU->GPU transfer happens async.
        self.prepare_inputs_event.synchronize()
        try:
            yield
        finally:
            self.prepare_inputs_event.record()

    def _model_forward(
        self,
        input_ids: Optional[torch.Tensor] = None,
        positions: Optional[torch.Tensor] = None,
        intermediate_tensors: Optional[IntermediateTensors] = None,
        inputs_embeds: Optional[torch.Tensor] = None,
        **model_kwargs: dict[str, Any],
    ) -> Any:
        """Helper method to call the model forward pass.

        This method can be overridden by subclasses for model execution.
        Motivation: We can inspect only this method versus
        the whole execute_model, which has additional logic.

        Args:
            input_ids: Input token IDs
            positions: Token positions
            intermediate_tensors: Tensors from previous pipeline stages
            inputs_embeds: Input embeddings (alternative to input_ids)
            **model_kwargs: Additional model arguments

        Returns:
            Model output tensor
        """
        return self.model(
            input_ids=input_ids,
            positions=positions,
            intermediate_tensors=intermediate_tensors,
            inputs_embeds=inputs_embeds,
            **model_kwargs,
        )

    @torch.inference_mode()
    def execute_model(
        self,
        scheduler_output: "SchedulerOutput",
        intermediate_tensors: Optional[IntermediateTensors] = None,
    ) -> Union[ModelRunnerOutput, AsyncModelRunnerOutput, IntermediateTensors]:
        with record_function_or_nullcontext("Preprocess"):
            with self.synchronize_input_prep():
                # Update persistent batch states.
                self._update_states(scheduler_output)

                if not scheduler_output.total_num_scheduled_tokens:
                    if not has_kv_transfer_group():
                        # Return empty ModelRunnerOutput if no work to do.
                        return EMPTY_MODEL_RUNNER_OUTPUT
                    return self.kv_connector_no_forward(
                        scheduler_output, self.vllm_config
                    )
                if self.cache_config.kv_sharing_fast_prefill:
                    assert not self.input_batch.num_prompt_logprobs, (
                        "--kv-sharing-fast-prefill produces incorrect "
                        "logprobs for prompt tokens, tokens, please disable "
                        "it when the requests need prompt logprobs"
                    )

                # Prepare the decoder inputs.
                (
                    attn_metadata,
                    logits_indices,
                    spec_decode_metadata,
                    num_scheduled_tokens_np,
                    spec_decode_common_attn_metadata,
                    max_query_len,
                    ubatch_slices,
                    num_tokens_across_dp,
                    use_cascade_attn,
                ) = self._prepare_inputs(scheduler_output)

            dp_rank = self.parallel_config.data_parallel_rank
            if ubatch_slices:
                assert num_tokens_across_dp is not None
                num_input_tokens = int(num_tokens_across_dp[dp_rank].item())
                self.pad_out_ubatch_slice(ubatch_slices, num_input_tokens)
            elif num_tokens_across_dp is not None:
                num_input_tokens = int(num_tokens_across_dp[dp_rank].item())
            else:
                num_input_tokens = self._get_num_input_tokens(
                    scheduler_output.total_num_scheduled_tokens
                )

            (
                num_scheduled_tokens,
                input_ids,
                inputs_embeds,
                positions,
                intermediate_tensors,
                model_kwargs,
            ) = self._preprocess(
                scheduler_output, num_input_tokens, intermediate_tensors
            )

            uniform_decode = (max_query_len == self.uniform_decode_query_len) and (
                num_scheduled_tokens == self.input_batch.num_reqs * max_query_len
            )
            batch_descriptor = BatchDescriptor(
                num_tokens=num_input_tokens, uniform_decode=uniform_decode
            )
            cudagraph_runtime_mode, batch_descriptor = (
                self.cudagraph_dispatcher.dispatch(batch_descriptor, use_cascade_attn)
            )

        # Set cudagraph mode to none if calc_kv_scales is true.
        if attn_metadata is not None:
            metadata_list = (
                attn_metadata.values()
                if isinstance(attn_metadata, dict)
                else [attn_metadata]
            )
            if any(
                getattr(m, "enable_kv_scales_calculation", False) for m in metadata_list
            ):
                cudagraph_runtime_mode = CUDAGraphMode.NONE

        # Run the model.
        # Use persistent buffers for CUDA graphs.
        with (
            set_forward_context(
                attn_metadata,
                self.vllm_config,
                num_tokens=num_input_tokens,
                num_tokens_across_dp=num_tokens_across_dp,
                cudagraph_runtime_mode=cudagraph_runtime_mode,
                batch_descriptor=batch_descriptor,
                ubatch_slices=ubatch_slices,
            ),
            record_function_or_nullcontext("Forward"),
            self.maybe_get_kv_connector_output(scheduler_output) as kv_connector_output,
        ):
            model_output = self._model_forward(
                input_ids=input_ids,
                positions=positions,
                intermediate_tensors=intermediate_tensors,
                inputs_embeds=inputs_embeds,
                **model_kwargs,
            )

        with record_function_or_nullcontext("Postprocess"):
            if self.use_aux_hidden_state_outputs:
                # True when EAGLE 3 is used.
                hidden_states, aux_hidden_states = model_output
            else:
                # Common case.
                hidden_states = model_output
                aux_hidden_states = None

            if not self.broadcast_pp_output:
                # Common case.
                if not get_pp_group().is_last_rank:
                    # Return the intermediate tensors.
                    assert isinstance(hidden_states, IntermediateTensors)
                    hidden_states.kv_connector_output = kv_connector_output
                    return hidden_states

                if self.is_pooling_model:
                    # Return the pooling output.
                    output = self._pool(
                        hidden_states, num_scheduled_tokens, num_scheduled_tokens_np
                    )
                    output.kv_connector_output = kv_connector_output
                    return output

                sample_hidden_states = hidden_states[logits_indices]
                logits = self.model.compute_logits(sample_hidden_states)
            else:
                # Rare case.
                assert not self.is_pooling_model

                if not get_pp_group().is_last_rank:
                    all_gather_tensors = {
                        "residual": not is_residual_scattered_for_sp(
                            self.vllm_config, num_input_tokens
                        )
                    }
                    get_pp_group().send_tensor_dict(
                        hidden_states.tensors,
                        all_gather_group=get_tp_group(),
                        all_gather_tensors=all_gather_tensors,
                    )
                    logits = None
                else:
                    sample_hidden_states = hidden_states[logits_indices]
                    logits = self.model.compute_logits(sample_hidden_states)

                model_output_broadcast_data = {}
                if logits is not None:
                    model_output_broadcast_data["logits"] = logits.contiguous()

                model_output_broadcast_data = get_pp_group().broadcast_tensor_dict(
                    model_output_broadcast_data, src=len(get_pp_group().ranks) - 1
                )
                assert model_output_broadcast_data is not None
                logits = model_output_broadcast_data["logits"]

            # Apply structured output bitmasks if present
            if scheduler_output.grammar_bitmask is not None:
                apply_grammar_bitmask(
                    scheduler_output, self.input_batch, logits, self.device
                )

        with record_function_or_nullcontext("Sample"):
            sampler_output = self._sample(logits, spec_decode_metadata)

        def propose_draft_token_ids(sampled_token_ids):
            assert spec_decode_common_attn_metadata is not None
            with record_function_or_nullcontext("Draft"):
                self._draft_token_ids = self.propose_draft_token_ids(
                    scheduler_output,
                    sampled_token_ids,
                    self.input_batch.sampling_metadata,
                    hidden_states,
                    sample_hidden_states,
                    aux_hidden_states,
                    spec_decode_metadata,
                    spec_decode_common_attn_metadata,
                )

        use_padded_batch_for_eagle = (
            self.speculative_config
            and self.speculative_config.use_eagle()
            and not self.speculative_config.disable_padded_drafter_batch
        )
        effective_drafter_max_model_len = self.max_model_len
        if effective_drafter_max_model_len is None:
            effective_drafter_max_model_len = self.model_config.max_model_len
        if (
            self.speculative_config
            and self.speculative_config.draft_model_config is not None
            and self.speculative_config.draft_model_config.max_model_len is not None
        ):
            effective_drafter_max_model_len = (
                self.speculative_config.draft_model_config.max_model_len
            )
        input_fits_in_drafter = spec_decode_common_attn_metadata and (
            spec_decode_common_attn_metadata.max_seq_len
            + self.speculative_config.num_speculative_tokens
            <= effective_drafter_max_model_len
        )
        if use_padded_batch_for_eagle and input_fits_in_drafter:
            # EAGLE speculative decoding can use the GPU sampled tokens
            # as inputs, and does not need to wait for bookkeeping to finish.
            propose_draft_token_ids(sampler_output.sampled_token_ids)

        with record_function_or_nullcontext("Bookkeep"):
            (
                num_nans_in_logits,
                logprobs_lists,
                valid_sampled_token_ids,
                prompt_logprobs_dict,
                req_ids_output_copy,
                req_id_to_index_output_copy,
                invalid_req_indices,
            ) = self._bookkeeping_sync(
                scheduler_output,
                sampler_output,
                logits,
                hidden_states,
                num_scheduled_tokens,
            )

        if (
            self.speculative_config
            and not use_padded_batch_for_eagle
            and input_fits_in_drafter
        ):
            # ngram and other speculative decoding methods use the sampled
            # tokens on the CPU, so they are run after bookkeeping.
            propose_draft_token_ids(valid_sampled_token_ids)

<<<<<<< HEAD
        return ModelRunnerOutput(
            req_ids=self.input_batch.req_ids,
=======
        with record_function_or_nullcontext("EPLB"):
            self.eplb_step()

        output = ModelRunnerOutput(
            req_ids=req_ids_output_copy,
            req_id_to_index=req_id_to_index_output_copy,
>>>>>>> 5be7ca1b
            sampled_token_ids=valid_sampled_token_ids,
            logprobs=logprobs_lists,
            prompt_logprobs_dict=prompt_logprobs_dict,
            pooler_output=[],
            kv_connector_output=kv_connector_output,
            num_nans_in_logits=num_nans_in_logits,
        )

        if not self.use_async_scheduling:
            return output

        async_output = AsyncGPUModelRunnerOutput(
            model_runner_output=output,
            sampled_token_ids=sampler_output.sampled_token_ids,
            invalid_req_indices=invalid_req_indices,
            async_output_copy_stream=self.async_output_copy_stream,
        )

        # Save ref of sampled_token_ids CPU tensor if the batch contains
        # any requests with sampling params that that require output ids.
        self.input_batch.set_async_sampled_token_ids(
            async_output.sampled_token_ids_cpu,
            async_output.async_copy_ready_event,
        )

        return async_output

    def take_draft_token_ids(self) -> Optional[DraftTokenIds]:
        if self._draft_token_ids is None:
            return None
        req_ids = self.input_batch.req_ids
        if isinstance(self._draft_token_ids, torch.Tensor):
            draft_token_ids = self._draft_token_ids.tolist()
        else:
            draft_token_ids = self._draft_token_ids
        self._draft_token_ids = None
        return DraftTokenIds(req_ids, draft_token_ids)

    def propose_draft_token_ids(
        self,
        scheduler_output: "SchedulerOutput",
        sampled_token_ids: Union[torch.Tensor, list[list[int]]],
        sampling_metadata: SamplingMetadata,
        hidden_states: torch.Tensor,
        sample_hidden_states: torch.Tensor,
        aux_hidden_states: Optional[list[torch.Tensor]],
        spec_decode_metadata: Optional[SpecDecodeMetadata],
        common_attn_metadata: CommonAttentionMetadata,
    ) -> Union[list[list[int]], torch.Tensor]:
        num_scheduled_tokens = scheduler_output.total_num_scheduled_tokens
        if self.speculative_config.method == "ngram":
            assert isinstance(sampled_token_ids, list)
            assert isinstance(self.drafter, NgramProposer)
            draft_token_ids = self.drafter.propose(
                sampled_token_ids,
                self.input_batch.req_ids,
                self.input_batch.num_tokens_no_spec,
                self.input_batch.token_ids_cpu,
                self.input_batch.spec_decode_unsupported_reqs,
            )
        elif self.speculative_config.method == "medusa":
            assert isinstance(sampled_token_ids, list)
            assert isinstance(self.drafter, MedusaProposer)

            if sample_hidden_states.shape[0] == len(sampled_token_ids):
                # The input to the target model does not include draft tokens.
                hidden_states = sample_hidden_states
            else:
                indices = []
                offset = 0
                assert spec_decode_metadata is not None
                for num_draft, tokens in zip(
                    spec_decode_metadata.num_draft_tokens, sampled_token_ids
                ):
                    indices.append(offset + len(tokens) - 1)
                    offset += num_draft + 1
                indices = torch.tensor(indices, device=self.device)
                hidden_states = sample_hidden_states[indices]

            draft_token_ids = self.drafter.propose(
                target_hidden_states=hidden_states,
                sampling_metadata=sampling_metadata,
            )
        elif self.speculative_config.use_eagle():
            assert isinstance(self.drafter, EagleProposer)

            if self.speculative_config.disable_padded_drafter_batch:
                # When padded-batch is disabled, the sampled_token_ids should be
                # the cpu-side list[list[int]] of valid sampled tokens for each
                # request, with invalid requests having empty lists.
                assert isinstance(sampled_token_ids, list), (
                    "sampled_token_ids should be a python list when"
                    "padded-batch is disabled."
                )
                next_token_ids = self.drafter.prepare_next_token_ids_cpu(
                    sampled_token_ids,
                    self.requests,
                    self.input_batch,
                    scheduler_output.num_scheduled_tokens,
                )
            else:
                # When using padded-batch, the sampled_token_ids should be
                # the gpu tensor of sampled tokens for each request, of shape
                # (num_reqs, num_spec_tokens + 1) with rejected tokens having
                # value -1.
                assert isinstance(sampled_token_ids, torch.Tensor), (
                    "sampled_token_ids should be a torch.Tensor when"
                    "padded-batch is enabled."
                )
                next_token_ids, valid_sampled_tokens_count = (
                    self.drafter.prepare_next_token_ids_padded(
                        common_attn_metadata,
                        sampled_token_ids,
                        self.requests,
                        self.input_batch,
                        self.discard_request_indices.gpu,
                        self.num_discarded_requests,
                    )
                )

            if spec_decode_metadata is None:
                token_indices_to_sample = None
                # input_ids can be None for multimodal models.
                target_token_ids = self.input_ids.gpu[:num_scheduled_tokens]
                target_positions = self._get_positions(num_scheduled_tokens)
                if self.use_aux_hidden_state_outputs:
                    assert aux_hidden_states is not None
                    target_hidden_states = torch.cat(
                        [h[:num_scheduled_tokens] for h in aux_hidden_states], dim=-1
                    )
                else:
                    target_hidden_states = hidden_states[:num_scheduled_tokens]
            else:
                if self.speculative_config.disable_padded_drafter_batch:
                    token_indices_to_sample = None
                    common_attn_metadata, token_indices = self.drafter.prepare_inputs(
                        common_attn_metadata,
                        sampled_token_ids,
                        spec_decode_metadata.num_draft_tokens,
                    )
                else:
                    common_attn_metadata, token_indices, token_indices_to_sample = (
                        self.drafter.prepare_inputs_padded(
                            common_attn_metadata,
                            spec_decode_metadata,
                            valid_sampled_tokens_count,
                        )
                    )

                target_token_ids = self.input_ids.gpu[token_indices]
                target_positions = self._get_positions(token_indices)
                if self.use_aux_hidden_state_outputs:
                    assert aux_hidden_states is not None
                    target_hidden_states = torch.cat(
                        [h[token_indices] for h in aux_hidden_states], dim=-1
                    )
                else:
                    target_hidden_states = hidden_states[token_indices]

            if self.supports_mm_inputs:
                mm_embed_inputs = self._gather_mm_embeddings(
                    scheduler_output,
                    shift_computed_tokens=1,
                )
            else:
                mm_embed_inputs = None

            draft_token_ids = self.drafter.propose(
                target_token_ids=target_token_ids,
                target_positions=target_positions,
                target_hidden_states=target_hidden_states,
                next_token_ids=next_token_ids,
                last_token_indices=token_indices_to_sample,
                sampling_metadata=sampling_metadata,
                common_attn_metadata=common_attn_metadata,
                mm_embed_inputs=mm_embed_inputs,
            )

        return draft_token_ids

    def update_config(self, overrides: dict[str, Any]) -> None:
        allowed_config_names = {"load_config", "model_config"}
        for config_name, config_overrides in overrides.items():
            assert config_name in allowed_config_names, (
                f"Config `{config_name}` not supported. "
                f"Allowed configs: {allowed_config_names}"
            )
            config = getattr(self, config_name)
            new_config = update_config(config, config_overrides)
            setattr(self, config_name, new_config)

    def load_model(self, eep_scale_up: bool = False) -> None:
        """
        Args:
            eep_scale_up: the model loading is for elastic EP scale up.
        """
        logger.info("Starting to load model %s...", self.model_config.model)
        if eep_scale_up:
            from vllm.distributed.parallel_state import get_ep_group

            num_local_physical_experts = torch.empty(1, dtype=torch.int32, device="cpu")
            torch.distributed.broadcast(
                num_local_physical_experts, group=get_ep_group().cpu_group, group_src=0
            )
            num_local_physical_experts = int(num_local_physical_experts.item())
            new_ep_size = get_ep_group().world_size
            global_expert_load, old_global_expert_indices = EplbState.recv_state()
            num_logical_experts = global_expert_load.shape[1]
            self.parallel_config.eplb_config.num_redundant_experts = (
                num_local_physical_experts * new_ep_size - num_logical_experts
            )
            assert old_global_expert_indices.shape[1] % num_local_physical_experts == 0
            old_ep_size = (
                old_global_expert_indices.shape[1] // num_local_physical_experts
            )
            rank_mapping = {
                old_ep_rank: old_ep_rank for old_ep_rank in range(old_ep_size)
            }
        else:
            global_expert_load = None
            old_global_expert_indices = None
            rank_mapping = None

        with DeviceMemoryProfiler() as m:
            time_before_load = time.perf_counter()
            model_loader = get_model_loader(self.load_config)
            logger.info("Loading model from scratch...")
            self.model = model_loader.load_model(
                vllm_config=self.vllm_config, model_config=self.model_config
            )
            if self.lora_config:
                self.model = self.load_lora_model(
                    self.model, self.vllm_config, self.device
                )
            if hasattr(self, "drafter"):
                logger.info("Loading drafter model...")
                self.drafter.load_model(self.model)
            if self.use_aux_hidden_state_outputs:
                if not supports_eagle3(self.get_model()):
                    raise RuntimeError(
                        "Model does not support EAGLE3 interface but "
                        "aux_hidden_state_outputs was requested"
                    )

                # Try to get auxiliary layers from speculative config,
                # otherwise use model's default layers
                aux_layers = self._get_eagle3_aux_layers_from_config()
                if aux_layers:
                    logger.info(
                        "Using auxiliary layers from speculative config: %s",
                        aux_layers,
                    )
                else:
                    aux_layers = self.model.get_eagle3_aux_hidden_state_layers()

                self.model.set_aux_hidden_state_layers(aux_layers)
            time_after_load = time.perf_counter()
        self.model_memory_usage = m.consumed_memory
        logger.info(
            "Model loading took %.4f GiB and %.6f seconds",
            self.model_memory_usage / GiB_bytes,
            time_after_load - time_before_load,
        )
        prepare_communication_buffer_for_model(self.model)

        self.is_multimodal_pruning_enabled = (
            supports_multimodal_pruning(self.get_model())
            and self.model_config.multimodal_config.is_multimodal_pruning_enabled()
        )

        if is_mixture_of_experts(self.model) and self.parallel_config.enable_eplb:
            logger.info("EPLB is enabled for model %s.", self.model_config.model)
            self.eplb_state = EplbState.build(
                self.model,
                self.device,
                self.parallel_config,
                global_expert_load,
                old_global_expert_indices,
                rank_mapping,
            )

        if (
            self.vllm_config.compilation_config.level == CompilationLevel.DYNAMO_AS_IS
            and supports_dynamo()
        ):
            backend = self.vllm_config.compilation_config.init_backend(self.vllm_config)
            compilation_counter.dynamo_as_is_count += 1
            self.model.compile(fullgraph=True, backend=backend)
            return
        # for other compilation levels, cudagraph behavior is controlled by
        # CudagraphWraper and CudagraphDispatcher of vllm.

        # wrap the model with full cudagraph wrapper if needed.
        if (
            self.compilation_config.cudagraph_mode.has_full_cudagraphs()
            and not self.parallel_config.enable_dbo
        ):
            self.model = CUDAGraphWrapper(
                self.model, self.vllm_config, runtime_mode=CUDAGraphMode.FULL
            )
        elif self.parallel_config.enable_dbo:
            if self.compilation_config.cudagraph_mode.has_full_cudagraphs():
                self.model = UBatchWrapper(
                    self.model, self.vllm_config, CUDAGraphMode.FULL, self.device
                )
            else:
                self.model = UBatchWrapper(
                    self.model, self.vllm_config, CUDAGraphMode.NONE, self.device
                )

    def _get_eagle3_aux_layers_from_config(self) -> Optional[tuple[int, ...]]:
        """Extract Eagle3 auxiliary layer indices from speculative config.

        These indices specify which hidden states from the base model should
        be used as auxiliary inputs for the Eagle3 drafter model during
        speculative decoding.

        Returns:
            Tuple of layer indices if found in draft model config,
            None otherwise.
        """
        if not (self.speculative_config and self.speculative_config.draft_model_config):
            return None

        hf_config = self.speculative_config.draft_model_config.hf_config
        if not hasattr(hf_config, "eagle_aux_hidden_state_layer_ids"):
            return None

        layer_ids = hf_config.eagle_aux_hidden_state_layer_ids
        if layer_ids and isinstance(layer_ids, (list, tuple)):
            return tuple(layer_ids)

        return None

    def reload_weights(self) -> None:
        assert getattr(self, "model", None) is not None, (
            "Cannot reload weights before model is loaded."
        )
        model_loader = get_model_loader(self.load_config)
        logger.info("Reloading weights inplace...")
        model_loader.load_weights(self.get_model(), model_config=self.model_config)

    def save_tensorized_model(
        self,
        tensorizer_config: "TensorizerConfig",
    ) -> None:
        TensorizerLoader.save_model(
            self.get_model(),
            tensorizer_config=tensorizer_config,
            model_config=self.model_config,
        )

    def _get_prompt_logprobs_dict(
        self,
        hidden_states: torch.Tensor,
        num_scheduled_tokens: dict[str, int],
    ) -> dict[str, Optional[LogprobsTensors]]:
        num_prompt_logprobs_dict = self.input_batch.num_prompt_logprobs
        if not num_prompt_logprobs_dict:
            return {}

        in_progress_dict = self.input_batch.in_progress_prompt_logprobs_cpu
        prompt_logprobs_dict: dict[str, Optional[LogprobsTensors]] = {}

        # Since prompt logprobs are a rare feature, prioritize simple,
        # maintainable loop over optimal performance.
        completed_prefill_reqs = []
        for req_id, num_prompt_logprobs in num_prompt_logprobs_dict.items():
            num_tokens = num_scheduled_tokens[req_id]

            # Get metadata for this request.
            request = self.requests[req_id]
            if request.prompt_token_ids is None:
                # Prompt logprobs is incompatible with prompt embeddings
                continue

            num_prompt_tokens = len(request.prompt_token_ids)
            prompt_token_ids = torch.tensor(request.prompt_token_ids).to(
                self.device, non_blocking=True
            )

            # Set up target LogprobsTensors object.
            logprobs_tensors = in_progress_dict.get(req_id)
            if not logprobs_tensors:
                # Create empty logprobs CPU tensors for the entire prompt.
                # If chunked, we'll copy in slice by slice.
                logprobs_tensors = LogprobsTensors.empty_cpu(
                    num_prompt_tokens - 1, num_prompt_logprobs + 1
                )
                in_progress_dict[req_id] = logprobs_tensors

            # Determine number of logits to retrieve.
            start_idx = request.num_computed_tokens
            start_tok = start_idx + 1
            num_remaining_tokens = num_prompt_tokens - start_tok
            if num_tokens <= num_remaining_tokens:
                # This is a chunk, more tokens remain.
                # In the == case, there are no more prompt logprobs to produce
                # but we want to defer returning them to the next step where we
                # have new generated tokens to return.
                num_logits = num_tokens
            else:
                # This is the last chunk of prompt tokens to return.
                num_logits = num_remaining_tokens
                completed_prefill_reqs.append(req_id)
                prompt_logprobs_dict[req_id] = logprobs_tensors

            if num_logits <= 0:
                # This can happen for the final chunk if we prefilled exactly
                # (num_prompt_tokens - 1) tokens for this request in the prior
                # step. There are no more prompt logprobs to produce.
                continue

            # Get the logits corresponding to this req's prompt tokens.
            # If this is a partial request (i.e. chunked prefill),
            # then there is prompt logprob generated for each index.
            req_idx = self.input_batch.req_id_to_index[req_id]
            offset = self.query_start_loc.np[req_idx].item()
            prompt_hidden_states = hidden_states[offset : offset + num_logits]
            logits = self.model.compute_logits(prompt_hidden_states)

            # Get the "target" tokens for each index. For prompt at index i,
            # the token at prompt index i+1 is the "sampled" token we want
            # to gather the logprob for.
            tgt_token_ids = prompt_token_ids[start_tok : start_tok + num_logits]

            # Compute prompt logprobs.
            logprobs = self.sampler.compute_logprobs(logits)
            token_ids, logprobs, ranks = self.sampler.gather_logprobs(
                logprobs, num_prompt_logprobs, tgt_token_ids
            )

            # Transfer GPU->CPU async.
            chunk_slice = slice(start_idx, start_idx + num_logits)
            logprobs_tensors.logprob_token_ids[chunk_slice].copy_(
                token_ids, non_blocking=True
            )
            logprobs_tensors.logprobs[chunk_slice].copy_(logprobs, non_blocking=True)
            logprobs_tensors.selected_token_ranks[chunk_slice].copy_(
                ranks, non_blocking=True
            )

        # Remove requests that have completed prefill from the batch
        # num_prompt_logprobs_dict.
        for req_id in completed_prefill_reqs:
            del num_prompt_logprobs_dict[req_id]
            del in_progress_dict[req_id]

        # Must synchronize the non-blocking GPU->CPU transfers.
        if prompt_logprobs_dict:
            self._sync_device()

        return prompt_logprobs_dict

    def _get_nans_in_logits(
        self,
        logits: Optional[torch.Tensor],
    ) -> dict[str, int]:
        try:
            if logits is None:
                return {req_id: 0 for req_id in self.input_batch.req_ids}

            num_nans_in_logits = {}
            num_nans_for_index = logits.isnan().sum(dim=-1).cpu().numpy()
            for req_id in self.input_batch.req_ids:
                req_index = self.input_batch.req_id_to_index[req_id]
                num_nans_in_logits[req_id] = (
                    int(num_nans_for_index[req_index])
                    if num_nans_for_index is not None and req_index < logits.shape[0]
                    else 0
                )
            return num_nans_in_logits
        except IndexError:
            return {}

    @contextmanager
    def maybe_randomize_inputs(self, input_ids: torch.Tensor):
        """
        Randomize input_ids if VLLM_RANDOMIZE_DP_DUMMY_INPUTS is set.
        This is to help balance expert-selection
         - during profile_run
         - during DP rank dummy run
        """
        dp_size = self.vllm_config.parallel_config.data_parallel_size
        randomize_inputs = envs.VLLM_RANDOMIZE_DP_DUMMY_INPUTS and dp_size > 1
        if not randomize_inputs:
            yield
        else:
            import functools

            @functools.cache
            def rand_input_ids() -> torch.Tensor:
                return torch.randint_like(
                    self.input_ids.gpu,
                    low=0,
                    high=self.model_config.get_vocab_size(),
                    dtype=input_ids.dtype,
                )

            logger.debug_once("Randomizing dummy data for DP Rank")
            input_ids.copy_(rand_input_ids()[: input_ids.size(0)], non_blocking=True)
            yield
            input_ids.fill_(0)

    def _get_mm_dummy_batch(
        self,
        modality: str,
        max_items_per_batch: int,
    ) -> BatchedTensorInputs:
        """Dummy data for profiling and precompiling multimodal models."""
        assert self.mm_budget is not None

        dummy_decoder_data = self.mm_registry.get_decoder_dummy_data(
            model_config=self.model_config,
            seq_len=self.max_model_len,
            mm_counts={modality: 1},
            cache=self.mm_budget.cache,
        )
        dummy_mm_data = dummy_decoder_data.multi_modal_data

        # Result in the maximum GPU consumption of the model
        dummy_mm_item = dummy_mm_data[modality][0]
        dummy_mm_items = [dummy_mm_item] * max_items_per_batch

        model = cast(SupportsMultiModal, self.model)
        return next(
            mm_kwargs_group
            for _, _, mm_kwargs_group in group_mm_kwargs_by_modality(
                dummy_mm_items,
                device=self.device,
                pin_memory=self.pin_memory,
                merge_by_field_config=model.merge_by_field_config,
            )
        )

    @torch.inference_mode()
    def _dummy_run(
        self,
        num_tokens: int,
        cudagraph_runtime_mode: Optional[CUDAGraphMode] = None,
        force_attention: bool = False,
        uniform_decode: bool = False,
        allow_microbatching: bool = True,
        skip_eplb: bool = False,
        is_profile: bool = False,
        create_mixed_batch: bool = False,
        remove_lora: bool = True,
    ) -> tuple[torch.Tensor, torch.Tensor]:
        """
        Run a dummy forward pass to warm up/profile run or capture the
        CUDA graph for the model.

        Args:
            num_tokens: Number of tokens to run the dummy forward pass.
            cudagraph_runtime_mode: used to control the behavior.
                - if not set will determine the cudagraph mode based on using
                    the self.cudagraph_dispatcher.
                - CUDAGraphMode.NONE: No cudagraph, for warm up and profile run
                - CUDAGraphMode.PIECEWISE: Piecewise cudagraph.
                - CUDAGraphMode.FULL: Full cudagraph, attention metadata is
                    needed.
            force_attention: If True, always create attention metadata. Used to
                warm up attention backend when mode is NONE.
            uniform_decode: If True, the batch is a uniform decode batch.
            skip_eplb: If True, skip EPLB state update.
            is_profile: If True, this is a profile run.
            create_mixed_batch: If True, create a mixed batch with both decode
                (1 token) and prefill (multiple tokens) requests.
            remove_lora: If False, dummy LoRAs are not destroyed after the run
        """
        assert (
            cudagraph_runtime_mode is None
            or cudagraph_runtime_mode.valid_runtime_modes()
        )

        # If cudagraph_mode.decode_mode() == FULL and
        # cudagraph_mode.separate_routine(). This means that we are using
        # different graphs and/or modes for mixed prefill-decode batches vs.
        # uniform decode batches. A uniform decode batch means that all
        # requests have identical query length, except a potential virtual
        # request (shorter) in the batch account for padding.
        # Uniform decode batch could either be common pure decode, where
        # max_query_len == 1, or speculative decode, where
        # max_query_len == 1 + num_spec_decode_tokens.

        # When setting max_query_len = 1, we switch to and capture the optimized
        # routine of FA2 for pure decode, i.e., Flashdecode + an optimization
        # for GQA/MQA.
        max_query_len = self.uniform_decode_query_len if uniform_decode else num_tokens

        # Set num_scheduled_tokens based on num_tokens and max_num_seqs
        # for dummy run with LoRA so that the num_reqs collectively
        # has num_tokens in total.
        assert num_tokens <= self.scheduler_config.max_num_batched_tokens
        max_num_reqs = self.scheduler_config.max_num_seqs
        if create_mixed_batch:
            assert not uniform_decode
            # Create mixed batch:
            # first half decode tokens, second half one prefill
            num_decode_tokens = min(max_num_reqs - 1, num_tokens // 2)
            num_prefill_tokens = num_tokens - num_decode_tokens
            num_reqs = num_decode_tokens + 1

            # Create decode requests (1 token each) followed by prefill request
            num_scheduled_tokens_list = [1] * num_decode_tokens + [num_prefill_tokens]
            # Note: Overriding max_query_len to be the prefill tokens
            max_query_len = num_prefill_tokens
        elif uniform_decode:
            assert not create_mixed_batch
            num_reqs = min(max_num_reqs, cdiv(num_tokens, max_query_len))
            num_scheduled_tokens_list = [max_query_len] * num_reqs
            if num_tokens % max_query_len != 0:
                num_scheduled_tokens_list[-1] = num_tokens % max_query_len
        else:
            num_reqs = min(num_tokens, max_num_reqs)
            min_tokens_per_req = num_tokens // num_reqs
            num_scheduled_tokens_list = [min_tokens_per_req] * num_reqs
            num_scheduled_tokens_list[-1] += num_tokens % num_reqs

        assert sum(num_scheduled_tokens_list) == num_tokens
        assert len(num_scheduled_tokens_list) == num_reqs
        num_scheduled_tokens = np.array(num_scheduled_tokens_list, dtype=np.int32)
        total_num_scheduled_tokens = int(num_scheduled_tokens.sum())

        # Disable DP padding when running eager
        allow_dp_padding = self.compilation_config.cudagraph_mode != CUDAGraphMode.NONE

        # We currently only microbatch if the number of tokens is
        # over a certain threshold.
        ubatch_slices, num_tokens_across_dp = coordinate_batch_across_dp(
            num_tokens_unpadded=total_num_scheduled_tokens,
            parallel_config=self.vllm_config.parallel_config,
            allow_microbatching=allow_microbatching,
            allow_dp_padding=allow_dp_padding,
            num_tokens_padded=total_num_scheduled_tokens,
            uniform_decode=uniform_decode,
            num_scheduled_tokens_per_request=num_scheduled_tokens,
        )
        num_tokens_after_padding = num_tokens
        if num_tokens_across_dp is not None:
            dp_rank = self.parallel_config.data_parallel_rank
            num_tokens_after_padding = int(num_tokens_across_dp[dp_rank])

        attn_metadata: Optional[PerLayerAttnMetadata] = None

        # If force_attention is True, we always capture attention. Otherwise,
        # it only happens for cudagraph_runtime_mode=FULL.
        if force_attention or cudagraph_runtime_mode == CUDAGraphMode.FULL:
            attn_metadata = {}
            if ubatch_slices is not None:
                attn_metadata = [dict() for _ in range(len(ubatch_slices))]

            if create_mixed_batch:
                # In the mixed batch mode (used for FI warmup), we use
                # shorter sequence lengths to run faster.
                # TODO(luka) better system for describing dummy batches
                seq_lens = [1] * num_decode_tokens + [num_prefill_tokens + 1]
            else:
                seq_lens = max_query_len
            self.seq_lens.np[:num_reqs] = seq_lens
            self.seq_lens.np[num_reqs:] = 0
            self.seq_lens.copy_to_gpu()

            cum_num_tokens, _ = self._get_cumsum_and_arange(num_scheduled_tokens)
            self.query_start_loc.np[1 : num_reqs + 1] = cum_num_tokens
            self.query_start_loc.copy_to_gpu()

            for kv_cache_group_id, kv_cache_group_spec in enumerate(
                self.kv_cache_config.kv_cache_groups
            ):
                common_attn_metadata = CommonAttentionMetadata(
                    query_start_loc=self.query_start_loc.gpu[: num_reqs + 1],
                    query_start_loc_cpu=self.query_start_loc.cpu[: num_reqs + 1],
                    seq_lens=self.seq_lens.gpu[:num_reqs],
                    seq_lens_cpu=self.seq_lens.cpu[:num_reqs],
                    num_computed_tokens_cpu=self.input_batch.num_computed_tokens_cpu_tensor[
                        :num_reqs
                    ],
                    num_reqs=num_reqs,
                    num_actual_tokens=num_tokens,
                    max_query_len=max_query_len,
                    max_seq_len=self.max_model_len,
                    block_table_tensor=self.input_batch.block_table[
                        kv_cache_group_id
                    ].get_device_tensor(num_reqs),
                    slot_mapping=self.input_batch.block_table[
                        kv_cache_group_id
                    ].slot_mapping.gpu[:num_tokens],
                    causal=True,
                    dcp_local_seq_lens=self.dcp_local_seq_lens.gpu[:num_reqs]
                    if self.dcp_world_size > 1
                    else None,
                )
                for attn_group in self.attn_groups[kv_cache_group_id]:
                    if ubatch_slices is not None:
                        common_attn_metadata_list = split_attn_metadata(
                            ubatch_slices, common_attn_metadata
                        )
                        for ubid, common_attn_metadata in enumerate(
                            common_attn_metadata_list
                        ):
                            assert common_attn_metadata.max_query_len == 1
                            attn_metadata_i = attn_group.get_metadata_builder(
                                ubatch_id=ubid
                            ).build_for_cudagraph_capture(common_attn_metadata)
                            for layer_name in attn_group.layer_names:
                                assert type(attn_metadata) is list
                                attn_metadata[ubid][layer_name] = attn_metadata_i
                    else:
                        assert type(attn_metadata) is dict
                        metadata_builder = attn_group.get_metadata_builder()
                        attn_metadata_i = metadata_builder.build_for_cudagraph_capture(
                            common_attn_metadata
                        )
                        for layer_name in attn_group.layer_names:
                            attn_metadata[layer_name] = attn_metadata_i

        with self.maybe_dummy_run_with_lora(
            self.lora_config, num_scheduled_tokens, remove_lora
        ):
            # Make sure padding doesn't exceed max_num_tokens
            assert num_tokens_after_padding <= self.max_num_tokens
            model_kwargs = self._init_model_kwargs(num_tokens_after_padding)
            if self.supports_mm_inputs and not self.model_config.is_encoder_decoder:
                input_ids = None
                inputs_embeds = self.inputs_embeds.gpu[:num_tokens_after_padding]
                model_kwargs = {
                    **model_kwargs,
                    **self._dummy_mm_kwargs(num_reqs),
                }
            elif self.enable_prompt_embeds:
                input_ids = None
                inputs_embeds = self.inputs_embeds.gpu[:num_tokens_after_padding]
                model_kwargs = self._init_model_kwargs(num_tokens_after_padding)
            else:
                input_ids = self.input_ids.gpu[:num_tokens_after_padding]
                inputs_embeds = None

            if self.uses_mrope:
                positions = self.mrope_positions.gpu[:, :num_tokens_after_padding]
            else:
                positions = self.positions.gpu[:num_tokens_after_padding]

            if get_pp_group().is_first_rank:
                intermediate_tensors = None
            else:
                if self.intermediate_tensors is None:
                    self.intermediate_tensors = (
                        self.model.make_empty_intermediate_tensors(
                            batch_size=self.max_num_tokens,
                            dtype=self.model_config.dtype,
                            device=self.device,
                        )
                    )

                intermediate_tensors = self.sync_and_slice_intermediate_tensors(
                    num_tokens_after_padding, None, False
                )

            # filter out the valid batch descriptor
            _cg_mode, batch_descriptor = (
                self.cudagraph_dispatcher.dispatch(
                    BatchDescriptor(
                        num_tokens=num_tokens_after_padding,
                        uniform_decode=uniform_decode,
                    )
                )
                if not is_profile
                else (CUDAGraphMode.NONE, None)
            )
            if cudagraph_runtime_mode is not None:
                # we allow forcing NONE when the dispatcher disagrees to support
                # warm ups for cudagraph capture
                assert (
                    cudagraph_runtime_mode == CUDAGraphMode.NONE
                    or cudagraph_runtime_mode == _cg_mode
                ), (
                    f"Cudagraph runtime mode mismatch at dummy_run. "
                    f"Expected {_cg_mode}, but got {cudagraph_runtime_mode}."
                )
            else:
                cudagraph_runtime_mode = _cg_mode

            if ubatch_slices is not None:
                # Adjust values to reflect a single ubatch.
                # TODO(sage,lucas): this is cruft that should be addressed in
                #  the padding refactor.
                num_tokens_after_padding = ubatch_slices[0].num_tokens
                if num_tokens_across_dp is not None:
                    num_tokens_across_dp[:] = num_tokens_after_padding

            with (
                self.maybe_randomize_inputs(input_ids),
                set_forward_context(
                    attn_metadata,
                    self.vllm_config,
                    num_tokens=num_tokens_after_padding,
                    num_tokens_across_dp=num_tokens_across_dp,
                    cudagraph_runtime_mode=cudagraph_runtime_mode,
                    batch_descriptor=batch_descriptor,
                    ubatch_slices=ubatch_slices,
                ),
            ):
                outputs = self.model(
                    input_ids=input_ids,
                    positions=positions,
                    intermediate_tensors=intermediate_tensors,
                    inputs_embeds=inputs_embeds,
                    **model_kwargs,
                )

            if self.use_aux_hidden_state_outputs:
                hidden_states, _ = outputs
            else:
                hidden_states = outputs

            if self.speculative_config and self.speculative_config.use_eagle():
                assert isinstance(self.drafter, EagleProposer)
                use_cudagraphs = cudagraph_runtime_mode == CUDAGraphMode.PIECEWISE
                self.drafter.dummy_run(num_tokens, use_cudagraphs=use_cudagraphs)

        # This is necessary to avoid blocking DP.
        # For dummy runs, we typically skip EPLB since we don't have any real
        # requests to process.
        # However, in DP settings, there may be cases when some DP ranks do
        # not have any requests to process, so they're executing dummy batches.
        # In such cases, we still have to trigger EPLB to make sure
        # ranks execute the rearrangement in synchronization.
        if not skip_eplb:
            self.eplb_step(is_dummy=True, is_profile=is_profile)

        logit_indices = np.cumsum(num_scheduled_tokens) - 1
        return hidden_states, hidden_states[logit_indices]

    @torch.inference_mode()
    def _dummy_sampler_run(
        self,
        hidden_states: torch.Tensor,
    ) -> torch.Tensor:
        # The dummy hidden states may contain special values,
        # like `inf` or `nan`.
        # To avoid breaking the sampler, we use a random tensor here instead.
        hidden_states = torch.rand_like(hidden_states)

        logits = self.model.compute_logits(hidden_states)
        num_reqs = logits.size(0)

        dummy_tensors = lambda v: torch.full((num_reqs,), v, device=self.device)

        dummy_metadata = SamplingMetadata(
            temperature=dummy_tensors(0.5),
            all_greedy=False,
            all_random=False,
            top_p=dummy_tensors(0.9),
            top_k=dummy_tensors(logits.size(1) - 1),
            generators={},
            max_num_logprobs=None,
            no_penalties=True,
            prompt_token_ids=None,
            frequency_penalties=dummy_tensors(0.1),
            presence_penalties=dummy_tensors(0.1),
            repetition_penalties=dummy_tensors(0.1),
            output_token_ids=[[] for _ in range(num_reqs)],
            spec_token_ids=[[] for _ in range(num_reqs)],
            allowed_token_ids_mask=None,
            bad_words_token_ids={},
            logitsprocs=LogitsProcessors(),
        )
        try:
            sampler_output = self.sampler(
                logits=logits, sampling_metadata=dummy_metadata
            )
        except RuntimeError as e:
            if "out of memory" in str(e):
                raise RuntimeError(
                    "CUDA out of memory occurred when warming up sampler with "
                    f"{num_reqs} dummy requests. Please try lowering "
                    "`max_num_seqs` or `gpu_memory_utilization` when "
                    "initializing the engine."
                ) from e
            else:
                raise e
        if self.speculative_config:
            draft_token_ids = [[0] for _ in range(num_reqs)]
            dummy_spec_decode_metadata = SpecDecodeMetadata.make_dummy(
                draft_token_ids, self.device
            )

            num_tokens = sum(len(ids) for ids in draft_token_ids)
            # draft_probs = torch.randn(
            #     num_tokens, logits.shape[-1], device=self.device,
            #     dtype=logits.dtype)
            draft_probs = None
            target_logits = torch.randn(
                num_tokens, logits.shape[-1], device=self.device, dtype=logits.dtype
            )
            # NOTE(woosuk): Here, we should use int32 because the sampler uses
            # int32 for bonus_token_ids. If the dtype mismatches, re-compilation
            # will occur at runtime.
            bonus_token_ids = torch.zeros(
                num_reqs, device=self.device, dtype=torch.int32
            )
            self.rejection_sampler(
                dummy_spec_decode_metadata,
                draft_probs,
                target_logits,
                bonus_token_ids,
                dummy_metadata,
            )
        return sampler_output

    def _dummy_pooler_run_task(
        self,
        hidden_states: torch.Tensor,
        task: PoolingTask,
    ) -> PoolerOutput:
        num_tokens = hidden_states.shape[0]
        max_num_reqs = self.scheduler_config.max_num_seqs
        num_reqs = min(num_tokens, max_num_reqs)
        min_tokens_per_req = num_tokens // num_reqs
        num_scheduled_tokens_list = [min_tokens_per_req] * num_reqs
        num_scheduled_tokens_list[-1] += num_tokens % num_reqs
        assert sum(num_scheduled_tokens_list) == num_tokens
        assert len(num_scheduled_tokens_list) == num_reqs

        req_num_tokens = num_tokens // num_reqs

        dummy_prompt_lens = torch.tensor(
            num_scheduled_tokens_list,
            device="cpu",
        )
        dummy_token_ids = torch.zeros(
            (num_reqs, req_num_tokens), dtype=torch.int32, device=self.device
        )

        model = cast(VllmModelForPooling, self.get_model())
        dummy_pooling_params = PoolingParams(task=task)
        dummy_pooling_params.verify(task=task, model_config=self.model_config)
        to_update = model.pooler.get_pooling_updates(task)
        to_update.apply(dummy_pooling_params)

        dummy_metadata = PoolingMetadata(
            prompt_lens=dummy_prompt_lens,
            prompt_token_ids=dummy_token_ids,
            pooling_params=[dummy_pooling_params] * num_reqs,
        )

        dummy_metadata.build_pooling_cursor(
            num_scheduled_tokens_list, device=hidden_states.device
        )

        try:
            return model.pooler(
                hidden_states=hidden_states, pooling_metadata=dummy_metadata
            )
        except RuntimeError as e:
            if "out of memory" in str(e):
                raise RuntimeError(
                    "CUDA out of memory occurred when warming up pooler "
                    f"({task=}) with {num_reqs} dummy requests. Please try "
                    "lowering `max_num_seqs` or `gpu_memory_utilization` when "
                    "initializing the engine."
                ) from e
            else:
                raise e

    @torch.inference_mode()
    def _dummy_pooler_run(
        self,
        hidden_states: torch.Tensor,
    ) -> PoolerOutput:
        # Find the task that has the largest output for subsequent steps
        output_size = dict[PoolingTask, float]()
        for task in self.get_supported_pooling_tasks():
            # Run a full batch with each task to ensure none of them OOMs
            output = self._dummy_pooler_run_task(hidden_states, task)
            output_size[task] = sum(o.nbytes for o in output)
            del output  # Allow GC

        max_task = max(output_size.items(), key=lambda x: x[1])[0]
        return self._dummy_pooler_run_task(hidden_states, max_task)

    def profile_run(self) -> None:
        # Profile with multimodal encoder & encoder cache.
        if self.supports_mm_inputs:
            if self.model_config.multimodal_config.skip_mm_profiling:
                logger.info(
                    "Skipping memory profiling for multimodal encoder and "
                    "encoder cache."
                )
            else:
                mm_budget = self.mm_budget
                assert mm_budget is not None

                if (encoder_budget := mm_budget.get_encoder_budget()) > 0:
                    # NOTE: Currently model is profiled with a single non-text
                    # modality with the max possible input tokens even when
                    # it supports multiple.
                    dummy_modality = mm_budget.get_modality_with_max_tokens()
                    max_mm_items_per_batch = mm_budget.max_items_per_batch_by_modality[
                        dummy_modality
                    ]

                    logger.info(
                        "Encoder cache will be initialized with a budget of "
                        "%s tokens, and profiled with %s %s items of the "
                        "maximum feature size.",
                        encoder_budget,
                        max_mm_items_per_batch,
                        dummy_modality,
                    )

                    # Create dummy batch of multimodal inputs.
                    batched_dummy_mm_inputs = self._get_mm_dummy_batch(
                        dummy_modality,
                        max_mm_items_per_batch,
                    )

                    # Run multimodal encoder.
                    dummy_encoder_outputs = self.model.get_multimodal_embeddings(
                        **batched_dummy_mm_inputs
                    )

                    sanity_check_mm_encoder_outputs(
                        dummy_encoder_outputs,
                        expected_num_items=max_mm_items_per_batch,
                    )

                    # NOTE: This happens when encoder cache needs to store
                    # the embeddings that encoder outputs are scattered onto.
                    # In this case we create dummy embeddings of size
                    # (encode_budget, hidden_size) and scatter encoder
                    # output into it.
                    encoder_output_shape = dummy_encoder_outputs[0].shape
                    if encoder_output_shape[0] < encoder_budget:
                        expanded_outputs = []
                        for output in dummy_encoder_outputs:
                            expanded = output.new_zeros(
                                (encoder_budget, encoder_output_shape[-1])
                            )
                            num_tokens = output.shape[0]
                            expanded[:num_tokens].copy_(output)
                            expanded_outputs.append(expanded)

                        dummy_encoder_outputs = expanded_outputs

                    # Cache the dummy encoder outputs.
                    self.encoder_cache["tmp"] = dict(enumerate(dummy_encoder_outputs))

        # Add `is_profile` here to pre-allocate communication buffers
        hidden_states, last_hidden_states = self._dummy_run(
            self.max_num_tokens, is_profile=True
        )
        if get_pp_group().is_last_rank:
            if self.is_pooling_model:
                output = self._dummy_pooler_run(hidden_states)
            else:
                output = self._dummy_sampler_run(last_hidden_states)
        else:
            output = None
        self._sync_device()
        del hidden_states, output
        self.encoder_cache.clear()
        gc.collect()

    def capture_model(self) -> int:
        if self.compilation_config.cudagraph_mode == CUDAGraphMode.NONE:
            logger.warning(
                "Skipping CUDA graph capture. To turn on CUDA graph capture, "
                "ensure `cudagraph_mode` was not manually set to `NONE`"
            )
            return 0
        else:
            self.initialize_cudagraph_capture()

        compilation_counter.num_gpu_runner_capture_triggers += 1

        start_time = time.perf_counter()

        @contextmanager
        def freeze_gc():
            # Optimize garbage collection during CUDA graph capture.
            # Clean up, then freeze all remaining objects from being included
            # in future collections.
            gc.collect()
            should_freeze = not envs.VLLM_ENABLE_CUDAGRAPH_GC
            if should_freeze:
                gc.freeze()
            try:
                yield
            finally:
                if should_freeze:
                    gc.unfreeze()
                    gc.collect()

        # Trigger CUDA graph capture for specific shapes.
        # Capture the large shapes first so that the smaller shapes
        # can reuse the memory pool allocated for the large shapes.
        set_cudagraph_capturing_enabled(True)
        with freeze_gc(), graph_capture(device=self.device):
            start_free_gpu_memory = torch.cuda.mem_get_info()[0]
            cudagraph_mode = self.compilation_config.cudagraph_mode
            assert cudagraph_mode is not None
            if cudagraph_mode.mixed_mode() != CUDAGraphMode.NONE:
                cudagraph_runtime_mode = cudagraph_mode.mixed_mode()

                compilation_cases = list(reversed(self.cudagraph_batch_sizes))
                self._capture_cudagraphs(
                    compilation_cases,
                    cudagraph_runtime_mode=cudagraph_runtime_mode,
                    uniform_decode=False,
                )

            # Capture full cudagraph for uniform decode batches if we
            # don't already have full mixed prefill-decode cudagraphs.
            if (
                cudagraph_mode.decode_mode() == CUDAGraphMode.FULL
                and cudagraph_mode.separate_routine()
            ):
                max_num_tokens = (
                    self.scheduler_config.max_num_seqs * self.uniform_decode_query_len
                )
                decode_cudagraph_batch_sizes = [
                    x
                    for x in self.cudagraph_batch_sizes
                    if max_num_tokens >= x >= self.uniform_decode_query_len
                ]
                compilation_cases_decode = list(reversed(decode_cudagraph_batch_sizes))
                self._capture_cudagraphs(
                    compilation_cases=compilation_cases_decode,
                    cudagraph_runtime_mode=CUDAGraphMode.FULL,
                    uniform_decode=True,
                )

            torch.cuda.synchronize()
            end_free_gpu_memory = torch.cuda.mem_get_info()[0]

        # Disable cudagraph capturing globally, so any unexpected cudagraph
        # capturing will be detected and raise an error after here.
        # Note: We don't put it into graph_capture context manager because
        # we may do lazy capturing in future that still allows capturing
        # after here.
        set_cudagraph_capturing_enabled(False)

        end_time = time.perf_counter()
        elapsed_time = end_time - start_time
        cuda_graph_size = start_free_gpu_memory - end_free_gpu_memory
        # This usually takes 5~20 seconds.
        logger.info(
            "Graph capturing finished in %.0f secs, took %.2f GiB",
            elapsed_time,
            cuda_graph_size / (1 << 30),
        )
        return cuda_graph_size

    def _capture_cudagraphs(
        self,
        compilation_cases: list[int],
        cudagraph_runtime_mode: CUDAGraphMode,
        uniform_decode: bool,
    ):
        assert (
            cudagraph_runtime_mode != CUDAGraphMode.NONE
            and cudagraph_runtime_mode.valid_runtime_modes()
        ), f"Invalid cudagraph runtime mode: {cudagraph_runtime_mode}"

        # Only rank 0 should print progress bar during capture
        if is_global_first_rank():
            compilation_cases = tqdm(
                compilation_cases,
                disable=not self.load_config.use_tqdm_on_load,
                desc="Capturing CUDA graphs ({}, {})".format(
                    "decode" if uniform_decode else "mixed prefill-decode",
                    cudagraph_runtime_mode.name,
                ),
            )

        # We skip EPLB here since we don't want to record dummy metrics
        for num_tokens in compilation_cases:
            # We currently only capture ubatched graphs when its a FULL
            # cudagraph, a uniform decode batch, and the number of tokens
            # is above the threshold. Otherwise we just capture a non-ubatched
            # version of the graph
            allow_microbatching = (
                self.parallel_config.enable_dbo
                and cudagraph_runtime_mode == CUDAGraphMode.FULL
                and uniform_decode
                and check_ubatch_thresholds(
                    config=self.vllm_config.parallel_config,
                    num_tokens=num_tokens,
                    uniform_decode=uniform_decode,
                )
            )

            for _ in range(self.compilation_config.cudagraph_num_of_warmups):
                # Use CUDAGraphRuntimeStyle.NONE (default) for warmup.
                # But be careful, warm up with `NONE`is orthogonal to
                # if we want to warm up attention or not. This is
                # different from the case where `FULL` implies capture
                # attention while `PIECEWISE` implies no attention.
                force_attention = cudagraph_runtime_mode == CUDAGraphMode.FULL
                self._dummy_run(
                    num_tokens,
                    cudagraph_runtime_mode=CUDAGraphMode.NONE,
                    force_attention=force_attention,
                    uniform_decode=uniform_decode,
                    allow_microbatching=allow_microbatching,
                    skip_eplb=True,
                    remove_lora=False,
                )
            self._dummy_run(
                num_tokens,
                cudagraph_runtime_mode=cudagraph_runtime_mode,
                uniform_decode=uniform_decode,
                allow_microbatching=allow_microbatching,
                skip_eplb=True,
                remove_lora=False,
            )
        self.maybe_remove_all_loras(self.lora_config)

    def initialize_attn_backend(self, kv_cache_config: KVCacheConfig) -> None:
        """
        Initialize the attention backends and attention metadata builders.
        """
        assert len(self.attn_groups) == 0, "Attention backends are already initialized"

        class AttentionGroupKey(NamedTuple):
            attn_backend: type[AttentionBackend]
            kv_cache_spec: KVCacheSpec

        def get_attn_backends_for_group(
            kv_cache_group_spec: KVCacheGroupSpec,
        ) -> dict[AttentionGroupKey, list[str]]:
            layers = get_layers_from_vllm_config(
                self.vllm_config, AttentionLayerBase, kv_cache_group_spec.layer_names
            )
            attn_backends = {}
            attn_backend_layers = defaultdict(list)
            # Dedupe based on full class name; this is a bit safer than
            # using the class itself as the key because when we create dynamic
            # attention backend subclasses (e.g. ChunkedLocalAttention) unless
            # they are cached correctly, there will be different objects per
            # layer.
            for layer_name in kv_cache_group_spec.layer_names:
                attn_backend = layers[layer_name].get_attn_backend()

                if layer_name in self.kv_sharing_fast_prefill_eligible_layers:
                    attn_backend = create_fast_prefill_custom_backend(
                        "FastPrefill",
                        attn_backend,
                    )

                full_cls_name = attn_backend.full_cls_name()
                layer_kv_cache_spec = kv_cache_group_spec.kv_cache_spec
                if isinstance(layer_kv_cache_spec, UniformTypeKVCacheSpecs):
                    layer_kv_cache_spec = layer_kv_cache_spec.kv_cache_specs[layer_name]
                key = (full_cls_name, layer_kv_cache_spec)
                attn_backends[key] = AttentionGroupKey(
                    attn_backend, layer_kv_cache_spec
                )
                attn_backend_layers[key].append(layer_name)
            return {attn_backends[k]: v for k, v in attn_backend_layers.items()}

        def create_attn_groups(
            attn_backends_map: dict[AttentionGroupKey, list[str]],
        ) -> list[AttentionGroup]:
            attn_groups: list[AttentionGroup] = []
            for (attn_backend, kv_cache_spec), layer_names in attn_backends_map.items():
                attn_group = AttentionGroup.create_with_metadata_builders(
                    attn_backend,
                    layer_names,
                    kv_cache_spec,
                    self.vllm_config,
                    self.device,
                    num_metadata_builders=1
                    if not self.parallel_config.enable_dbo
                    else 2,
                )

                attn_groups.append(attn_group)
            return attn_groups

        for kv_cache_group_spec in kv_cache_config.kv_cache_groups:
            attn_backends = get_attn_backends_for_group(kv_cache_group_spec)
            self.attn_groups.append(create_attn_groups(attn_backends))

        # Calculate reorder batch threshold (if needed)
        self.calculate_reorder_batch_threshold()

    def initialize_cudagraph_capture(self) -> None:
        """
        Resolve the cudagraph_mode when there are multiple attention
        backends with potential conflicting CUDA graph support.
        Then initialize the cudagraph_dispatcher based on the resolved
        cudagraph_mode.
        """
        min_cg_support = AttentionCGSupport.ALWAYS
        min_cg_builder_name = None

        for attn_group in self._attn_group_iterator():
            builder = attn_group.get_metadata_builder()
            if builder.cudagraph_support.value < min_cg_support.value:
                min_cg_support = builder.cudagraph_support
                min_cg_builder_name = builder.__class__.__name__
        # Flexible resolve the cudagraph mode
        cudagraph_mode = self.compilation_config.cudagraph_mode
        # check cudagraph for mixed batch is supported
        if (
            cudagraph_mode.mixed_mode() == CUDAGraphMode.FULL
            and min_cg_support != AttentionCGSupport.ALWAYS
        ):
            msg = (
                f"CUDAGraphMode.{cudagraph_mode.name} is not supported "
                f"with {min_cg_builder_name} backend (support: "
                f"{min_cg_support})"
            )
            if min_cg_support == AttentionCGSupport.NEVER:
                # if not supported any full cudagraphs, just raise it.
                msg += (
                    "; please try cudagraph_mode=PIECEWISE, and "
                    "make sure compilation level is piecewise"
                )
                raise ValueError(msg)

            # attempt to resolve the full cudagraph related mode
            if self.compilation_config.splitting_ops_contain_attention():
                msg += "; setting cudagraph_mode=FULL_AND_PIECEWISE"
                cudagraph_mode = self.compilation_config.cudagraph_mode = (
                    CUDAGraphMode.FULL_AND_PIECEWISE
                )
            else:
                msg += "; setting cudagraph_mode=FULL_DECODE_ONLY"
                cudagraph_mode = self.compilation_config.cudagraph_mode = (
                    CUDAGraphMode.FULL_DECODE_ONLY
                )
            logger.warning(msg)

        # check that if we are doing decode full-cudagraphs it is supported
        if (
            cudagraph_mode.decode_mode() == CUDAGraphMode.FULL
            and min_cg_support == AttentionCGSupport.NEVER
        ):
            msg = (
                f"CUDAGraphMode.{cudagraph_mode.name} is not supported "
                f"with {min_cg_builder_name} backend (support: "
                f"{min_cg_support})"
            )
            if self.compilation_config.level == CompilationLevel.PIECEWISE and (
                self.compilation_config.splitting_ops_contain_attention()
                or self.compilation_config.use_inductor_graph_partition
            ):
                msg += (
                    "; setting cudagraph_mode=PIECEWISE because "
                    "attention is compiled piecewise"
                )
                cudagraph_mode = self.compilation_config.cudagraph_mode = (
                    CUDAGraphMode.PIECEWISE
                )
            else:
                msg += (
                    "; setting cudagraph_mode=NONE because "
                    "attention is not compiled piecewise"
                )
                cudagraph_mode = self.compilation_config.cudagraph_mode = (
                    CUDAGraphMode.NONE
                )
            logger.warning(msg)

        # check that if we are doing spec-decode + decode full-cudagraphs it is
        # supported
        if (
            cudagraph_mode.decode_mode() == CUDAGraphMode.FULL
            and self.uniform_decode_query_len > 1
            and min_cg_support.value < AttentionCGSupport.UNIFORM_BATCH.value
        ):
            msg = (
                f"CUDAGraphMode.{cudagraph_mode.name} is not supported"
                f" with spec-decode for attention backend "
                f"{min_cg_builder_name} (support: {min_cg_support})"
            )
            if self.compilation_config.splitting_ops_contain_attention():
                msg += "; setting cudagraph_mode=PIECEWISE"
                cudagraph_mode = self.compilation_config.cudagraph_mode = (
                    CUDAGraphMode.PIECEWISE
                )
            else:
                msg += "; setting cudagraph_mode=NONE"
                cudagraph_mode = self.compilation_config.cudagraph_mode = (
                    CUDAGraphMode.NONE
                )
            logger.warning(msg)

        # double check that we can support full cudagraph if they are requested
        # even after automatic downgrades
        if (
            cudagraph_mode.has_full_cudagraphs()
            and min_cg_support == AttentionCGSupport.NEVER
        ):
            raise ValueError(
                f"CUDAGraphMode.{cudagraph_mode.name} is not "
                f"supported with {min_cg_builder_name} backend ("
                f"support:{min_cg_support}) "
                "; please try cudagraph_mode=PIECEWISE, "
                "and make sure compilation level is piecewise"
            )

        # Trigger cudagraph dispatching keys initialization here (after
        # initializing attn backends).
        self.cudagraph_dispatcher.initialize_cudagraph_keys(
            self.compilation_config.cudagraph_mode, self.uniform_decode_query_len
        )

    def calculate_reorder_batch_threshold(self) -> None:
        """
        Check that if any backends reorder batches; that the reordering
        is compatible (e.g., decode threshold is the same)
        """
        for group in self._attn_group_iterator():
            attn_metadata_builder_i = group.get_metadata_builder()

            # check that if any backends reorder batches; that the reordering
            # is compatible (e.g., decode threshold is the same)
            reorder_batch_threshold_i = attn_metadata_builder_i.reorder_batch_threshold
            if reorder_batch_threshold_i is not None:
                if self.reorder_batch_threshold is not None:
                    if reorder_batch_threshold_i != self.reorder_batch_threshold:
                        raise ValueError(
                            f"Attention backend reorders decodes with "
                            f"threshold {reorder_batch_threshold_i} but other "
                            f"backend uses threshold "
                            f"{self.reorder_batch_threshold}"
                        )
                else:
                    self.reorder_batch_threshold = reorder_batch_threshold_i

    def _find_compatible_block_sizes(
        self,
        kv_manager_block_size: int,
        backend_cls: type[AttentionBackend],
        return_all: bool = False,
    ) -> list[int]:
        """
        Find compatible block sizes for a backend.

        Args:
            kv_manager_block_size: Physical block size of KV cache
            backend_cls: Attention backend class
            return_all: Return all compatible sizes if True, max size if False

        Returns:
            Compatible block size(s) based on return_all parameter

        Raises:
            ValueError: If no compatible block size found
        """
        supported_block_size = backend_cls.get_supported_kernel_block_size()
        compatible_sizes = []

        for block_size in supported_block_size:
            if isinstance(block_size, int):
                if kv_manager_block_size % block_size == 0:
                    compatible_sizes.append(block_size)
            elif (
                isinstance(block_size, MultipleOf)
                and kv_manager_block_size % block_size.base == 0
            ):
                compatible_sizes.append(kv_manager_block_size)

        if not compatible_sizes:
            raise ValueError(f"No compatible block size for {kv_manager_block_size}")

        return compatible_sizes if return_all else [max(compatible_sizes)]

    def _select_common_block_size(
        self, kv_manager_block_size: int, attn_groups: list[AttentionGroup]
    ) -> int:
        """
        Select common block size for all backends.

        Args:
            kv_manager_block_size: Block size of KV cache
            attn_groups: List of attention groups

        Returns:
            Block size supported by all backends,
            prioritizing cache_config.block_size

        Raises:
            ValueError: If no common block size found
        """
        all_backend_supports = []

        for attn_group in attn_groups:
            compatible_sizes = self._find_compatible_block_sizes(
                kv_manager_block_size, attn_group.backend, return_all=True
            )
            supported_sizes = sorted(list(set(compatible_sizes)), reverse=True)
            all_backend_supports.append(set(supported_sizes))

        common_supported_sizes = set.intersection(*all_backend_supports)

        if not common_supported_sizes:
            error_msg = f"No common block size for {kv_manager_block_size}. "
            for i, attn_group in enumerate(attn_groups):
                supported = all_backend_supports[i]
                error_msg += (
                    f"Backend {attn_group.backend} supports: {sorted(supported)}. "
                )
            raise ValueError(error_msg)

        if self.cache_config.block_size in common_supported_sizes:
            return self.cache_config.block_size

        return max(common_supported_sizes)

    def may_reinitialize_input_batch(self, kv_cache_config: KVCacheConfig) -> None:
        """
        Re-initialize the input batch if the block sizes are different from
        `[self.cache_config.block_size]`. This usually happens when there
        are multiple KV cache groups.

        Args:
            kv_cache_config: The KV cache configuration.
        """
        block_sizes = [
            kv_cache_group.kv_cache_spec.block_size
            for kv_cache_group in kv_cache_config.kv_cache_groups
            if not isinstance(kv_cache_group.kv_cache_spec, EncoderOnlyAttentionSpec)
        ]

        # Generate kernel_block_sizes that matches each block_size
        kernel_block_sizes = self._prepare_kernel_block_sizes(kv_cache_config)

        if block_sizes != [self.cache_config.block_size] or kernel_block_sizes != [
            self.cache_config.block_size
        ]:
            assert self.cache_config.cpu_offload_gb == 0, (
                "Cannot re-initialize the input batch when CPU weight "
                "offloading is enabled. See https://github.com/vllm-project/vllm/pull/18298 "  # noqa: E501
                "for more details."
            )
            self.input_batch = InputBatch(
                max_num_reqs=self.max_num_reqs,
                max_model_len=max(self.max_model_len, self.max_encoder_len),
                max_num_batched_tokens=self.max_num_tokens,
                device=self.device,
                pin_memory=self.pin_memory,
                vocab_size=self.model_config.get_vocab_size(),
                block_sizes=block_sizes,
                kernel_block_sizes=kernel_block_sizes,
                is_spec_decode=bool(self.vllm_config.speculative_config),
                logitsprocs=self.input_batch.logitsprocs,
                logitsprocs_need_output_token_ids=self.input_batch.logitsprocs_need_output_token_ids,
                is_pooling_model=self.is_pooling_model,
                num_speculative_tokens=(
                    self.vllm_config.speculative_config.num_speculative_tokens
                    if self.vllm_config.speculative_config
                    else 0
                ),
            )

    def _allocate_kv_cache_tensors(
        self, kv_cache_config: KVCacheConfig
    ) -> dict[str, torch.Tensor]:
        """
        Initializes the KV cache buffer with the correct size. The buffer needs
        to be reshaped to the desired shape before being used by the models.

        Args:
            kv_cache_config: The KV cache config
        Returns:
            dict[str, torch.Tensor]: A map between layer names to their
            corresponding memory buffer for KV cache.
        """
        kv_cache_raw_tensors: dict[str, torch.Tensor] = {}
        for kv_cache_tensor in kv_cache_config.kv_cache_tensors:
            tensor = torch.zeros(
                kv_cache_tensor.size, dtype=torch.int8, device=self.device
            )
            for layer_name in kv_cache_tensor.shared_by:
                kv_cache_raw_tensors[layer_name] = tensor

        layer_names = set()
        for group in kv_cache_config.kv_cache_groups:
            for layer_name in group.layer_names:
                if layer_name in self.runner_only_attn_layers:
                    continue
                layer_names.add(layer_name)
        assert layer_names == set(kv_cache_raw_tensors.keys()), (
            "Some layers are not correctly initialized"
        )
        return kv_cache_raw_tensors

    def _attn_group_iterator(self) -> Iterator[AttentionGroup]:
        return itertools.chain.from_iterable(self.attn_groups)

    def _kv_cache_spec_attn_group_iterator(self) -> Iterator[AttentionGroup]:
        if not self.kv_cache_config.kv_cache_groups:
            return
        for attn_groups in self.attn_groups:
            yield from attn_groups

    def _prepare_kernel_block_sizes(self, kv_cache_config: KVCacheConfig) -> list[int]:
        """
        Generate kernel_block_sizes that matches each block_size.

        For attention backends that support virtual block splitting,
        use the supported block sizes from the backend.
        For other backends (like Mamba), use the same block size (no splitting).

        Args:
            kv_cache_config: The KV cache configuration.

        Returns:
            list[int]: List of kernel block sizes for each cache group.
        """
        kernel_block_sizes = []
        for kv_cache_group_id, kv_cache_group in enumerate(
            kv_cache_config.kv_cache_groups
        ):
            kv_cache_spec = kv_cache_group.kv_cache_spec
            if isinstance(kv_cache_spec, UniformTypeKVCacheSpecs):
                # All layers in the UniformTypeKVCacheSpecs have the same type,
                # Pick an arbitrary one to dispatch.
                kv_cache_spec = next(iter(kv_cache_spec.kv_cache_specs.values()))
            if isinstance(kv_cache_spec, EncoderOnlyAttentionSpec):
                continue
            elif isinstance(kv_cache_spec, AttentionSpec):
                # This is an attention backend that supports virtual
                # block splitting. Get the supported block sizes from
                # all backends in the group.
                attn_groups = self.attn_groups[kv_cache_group_id]
                kv_manager_block_size = kv_cache_group.kv_cache_spec.block_size
                selected_kernel_size = self._select_common_block_size(
                    kv_manager_block_size, attn_groups
                )
                kernel_block_sizes.append(selected_kernel_size)
            elif isinstance(kv_cache_spec, MambaSpec):
                # This is likely Mamba or other non-attention cache,
                # no splitting.
                kernel_block_sizes.append(kv_cache_spec.block_size)
            else:
                raise NotImplementedError(
                    f"unknown kv cache spec {kv_cache_group.kv_cache_spec}"
                )
        return kernel_block_sizes

    def _reshape_kv_cache_tensors(
        self,
        kv_cache_config: KVCacheConfig,
        kv_cache_raw_tensors: dict[str, torch.Tensor],
    ) -> dict[str, torch.Tensor]:
        """
        Reshape the KV cache tensors to the desired shape and dtype.

        Args:
            kv_cache_config: The KV cache config
            kv_cache_raw_tensors: The KV cache buffer of each layer, with
                correct size but uninitialized shape.
        Returns:
            Dict[str, torch.Tensor]: A map between layer names to their
            corresponding memory buffer for KV cache.
        """
        kv_caches: dict[str, torch.Tensor] = {}
        has_attn, has_mamba = False, False
        for group in self._kv_cache_spec_attn_group_iterator():
            kv_cache_spec = group.kv_cache_spec
            attn_backend = group.backend
            for layer_name in group.layer_names:
                if layer_name in self.runner_only_attn_layers:
                    continue
                raw_tensor = kv_cache_raw_tensors[layer_name]
                assert raw_tensor.numel() % kv_cache_spec.page_size_bytes == 0
                num_blocks = raw_tensor.numel() // kv_cache_spec.page_size_bytes
                if isinstance(kv_cache_spec, AttentionSpec):
                    has_attn = True
                    kv_manager_block_size = kv_cache_spec.block_size
                    kernel_size_list = self._find_compatible_block_sizes(
                        kv_manager_block_size, attn_backend, return_all=False
                    )
                    kernel_size = kernel_size_list[0]
                    num_blocks_per_kv_block = kv_manager_block_size // kernel_size
                    kernel_num_blocks = num_blocks * num_blocks_per_kv_block

                    kv_cache_shape = attn_backend.get_kv_cache_shape(
                        kernel_num_blocks,
                        kernel_size,
                        kv_cache_spec.num_kv_heads,
                        kv_cache_spec.head_size,
                        cache_dtype_str=self.cache_config.cache_dtype,
                    )
                    dtype = kv_cache_spec.dtype
                    try:
                        kv_cache_stride_order = attn_backend.get_kv_cache_stride_order()  # noqa: E501
                        assert len(kv_cache_stride_order) == len(kv_cache_shape)
                    except (AttributeError, NotImplementedError):
                        kv_cache_stride_order = tuple(range(len(kv_cache_shape)))
                    # The allocation respects the backend-defined stride order
                    # to ensure the semantic remains consistent for each
                    # backend. We first obtain the generic kv cache shape and
                    # then permute it according to the stride order which could
                    # result in a non-contiguous tensor.
                    kv_cache_shape = tuple(
                        kv_cache_shape[i] for i in kv_cache_stride_order
                    )
                    # Maintain original KV shape view.
                    inv_order = [
                        kv_cache_stride_order.index(i)
                        for i in range(len(kv_cache_stride_order))
                    ]
                    kv_caches[layer_name] = (
                        kv_cache_raw_tensors[layer_name]
                        .view(dtype)
                        .view(kv_cache_shape)
                        .permute(*inv_order)
                    )
                elif isinstance(kv_cache_spec, MambaSpec):
                    has_mamba = True
                    raw_tensor = kv_cache_raw_tensors[layer_name]
                    state_tensors = []
                    storage_offset_bytes = 0
                    for shape, dtype in zip(kv_cache_spec.shapes, kv_cache_spec.dtypes):
                        dtype_size = get_dtype_size(dtype)
                        num_element_per_page = (
                            kv_cache_spec.page_size_bytes // dtype_size
                        )
                        target_shape = (num_blocks, *shape)
                        stride = torch.empty(target_shape).stride()
                        target_stride = (num_element_per_page, *stride[1:])
                        assert storage_offset_bytes % dtype_size == 0
                        tensor = torch.as_strided(
                            raw_tensor.view(dtype),
                            size=target_shape,
                            stride=target_stride,
                            storage_offset=storage_offset_bytes // dtype_size,
                        )
                        state_tensors.append(tensor)
                        storage_offset_bytes += stride[0] * dtype_size

                    kv_caches[layer_name] = state_tensors
                else:
                    raise NotImplementedError

        if has_attn and has_mamba:
            self._update_hybrid_attention_mamba_layout(kv_caches)

        return kv_caches

    def _update_hybrid_attention_mamba_layout(
        self, kv_caches: dict[str, torch.Tensor]
    ) -> None:
        """
        Update the layout of attention layers from (2, num_blocks, ...) to
        (num_blocks, 2, ...).

        Args:
            kv_caches: The KV cache buffer of each layer.
        """

        for group in self._kv_cache_spec_attn_group_iterator():
            kv_cache_spec = group.kv_cache_spec
            for layer_name in group.layer_names:
                kv_cache = kv_caches[layer_name]
                if isinstance(kv_cache_spec, AttentionSpec) and kv_cache.shape[0] == 2:
                    assert kv_cache.shape[1] != 2, (
                        "Fail to determine whether the layout is "
                        "(2, num_blocks, ...) or (num_blocks, 2, ...) for "
                        f"a tensor of shape {kv_cache.shape}"
                    )
                    hidden_size = kv_cache.shape[2:].numel()
                    kv_cache.as_strided_(
                        size=kv_cache.shape,
                        stride=(hidden_size, 2 * hidden_size, *kv_cache.stride()[2:]),
                    )

    def initialize_kv_cache_tensors(
        self, kv_cache_config: KVCacheConfig
    ) -> dict[str, torch.Tensor]:
        """
        Initialize the memory buffer for KV cache.

        Args:
            kv_cache_config: The KV cache config
        Returns:
            Dict[str, torch.Tensor]: A map between layer names to their
            corresponding memory buffer for KV cache.
        """
        # Initialize the memory buffer for KV cache
        kv_cache_raw_tensors = self._allocate_kv_cache_tensors(kv_cache_config)
        # Change the memory buffer to the desired shape
        kv_caches = self._reshape_kv_cache_tensors(
            kv_cache_config, kv_cache_raw_tensors
        )

        # Set up cross-layer KV cache sharing
        for layer_name, target_layer_name in self.shared_kv_cache_layers.items():
            logger.debug("%s reuses KV cache of %s", layer_name, target_layer_name)
            kv_caches[layer_name] = kv_caches[target_layer_name]

        num_attn_module = (
            2 if self.model_config.hf_config.model_type == "longcat_flash" else 1
        )
        bind_kv_cache(
            kv_caches,
            self.compilation_config.static_forward_context,
            self.kv_caches,
            num_attn_module,
        )
        return kv_caches

    def maybe_add_kv_sharing_layers_to_kv_cache_groups(
        self, kv_cache_config: KVCacheConfig
    ) -> None:
        """
        Add layers that re-use KV cache to KV cache group of its target layer.
        Mapping of KV cache tensors happens in `initialize_kv_cache_tensors()`
        """
        if not self.shared_kv_cache_layers:
            # No cross-layer KV sharing, return
            return

        add_kv_sharing_layers_to_kv_cache_groups(
            self.shared_kv_cache_layers,
            kv_cache_config.kv_cache_groups,
            self.runner_only_attn_layers,
        )

        if self.cache_config.kv_sharing_fast_prefill:
            # In You Only Cache Once (https://arxiv.org/abs/2405.05254) or other
            # similar KV sharing setups, only the layers that generate KV caches
            # are involved in the prefill phase, enabling prefill to early exit.
            attn_layers = get_layers_from_vllm_config(self.vllm_config, Attention)
            for layer_name in reversed(attn_layers):
                if layer_name in self.shared_kv_cache_layers:
                    self.kv_sharing_fast_prefill_eligible_layers.add(layer_name)
                else:
                    break

    def initialize_kv_cache(self, kv_cache_config: KVCacheConfig) -> None:
        """
        Initialize KV cache based on `kv_cache_config`.
        Args:
            kv_cache_config: Configuration for the KV cache, including the KV
            cache size of each layer
        """
        kv_cache_config = deepcopy(kv_cache_config)
        self.kv_cache_config = kv_cache_config
        self.may_add_encoder_only_layers_to_kv_cache_config()
        self.maybe_add_kv_sharing_layers_to_kv_cache_groups(kv_cache_config)
        self.initialize_attn_backend(kv_cache_config)
        # Reinitialize need to after initialize_attn_backend
        self.may_reinitialize_input_batch(kv_cache_config)
        kv_caches = self.initialize_kv_cache_tensors(kv_cache_config)

        if self.speculative_config and self.speculative_config.use_eagle():
            assert isinstance(self.drafter, EagleProposer)
            # validate all draft model layers belong to the same kv cache
            # group
            self.drafter.validate_same_kv_cache_group(kv_cache_config)

        if has_kv_transfer_group():
            kv_transfer_group = get_kv_transfer_group()
            kv_transfer_group.register_kv_caches(kv_caches)
            kv_transfer_group.set_host_xfer_buffer_ops(copy_kv_blocks)

        if self.dcp_world_size > 1:
            layer_names = self.attn_groups[0][0].layer_names
            layers = get_layers_from_vllm_config(
                self.vllm_config, AttentionLayerBase, layer_names
            )
            for layer in layers.values():
                assert layer.impl.need_to_return_lse_for_decode, (
                    "DCP requires attention impls to return"
                    " the softmax lse for decode, but the impl "
                    f"{layer.impl.__class__.__name__} "
                    "does not return the softmax lse for decode."
                )

    def may_add_encoder_only_layers_to_kv_cache_config(self) -> None:
        """
        Add encoder-only layers to the KV cache config.
        """
        block_size = self.vllm_config.cache_config.block_size
        encoder_only_attn_specs: dict[AttentionSpec, list[str]] = defaultdict(list)
        attn_layers = get_layers_from_vllm_config(self.vllm_config, Attention)
        for layer_name, attn_module in attn_layers.items():
            if attn_module.attn_type == AttentionType.ENCODER_ONLY:
                attn_spec: AttentionSpec = EncoderOnlyAttentionSpec(
                    block_size=block_size,
                    num_kv_heads=attn_module.num_kv_heads,
                    head_size=attn_module.head_size,
                    dtype=self.kv_cache_dtype,
                )
                encoder_only_attn_specs[attn_spec].append(layer_name)
                self.runner_only_attn_layers.add(layer_name)
        if len(encoder_only_attn_specs) > 0:
            assert len(encoder_only_attn_specs) == 1, (
                "Only support one encoder-only attention spec now"
            )
            spec, layer_names = encoder_only_attn_specs.popitem()
            self.kv_cache_config.kv_cache_groups.append(
                KVCacheGroupSpec(layer_names=layer_names, kv_cache_spec=spec)
            )

    def get_kv_cache_spec(self) -> dict[str, KVCacheSpec]:
        """
        Generates the KVCacheSpec by parsing the kv cache format from each
        Attention module in the static forward context.
        Returns:
            KVCacheSpec: A dictionary mapping layer names to their KV cache
            format. Layers that do not need KV cache are not included.
        """

        block_size = self.vllm_config.cache_config.block_size
        use_mla = self.vllm_config.model_config.use_mla
        cache_dtype_str = self.vllm_config.cache_config.cache_dtype
        kv_cache_spec: dict[str, KVCacheSpec] = {}
        attn_layers = get_layers_from_vllm_config(self.vllm_config, AttentionLayerBase)
        for layer_name, attn_module in attn_layers.items():
            if isinstance(attn_module, Attention):
                if (
                    kv_tgt_layer := attn_module.kv_sharing_target_layer_name
                ) is not None:
                    # The layer doesn't need its own KV cache and will use that of
                    # the target layer. We skip creating a KVCacheSpec for it, so
                    # that KV cache management logic will act as this layer does
                    # not exist, and doesn't allocate KV cache for the layer. This
                    # enables the memory saving of cross-layer kv sharing, allowing
                    # a given amount of memory to accommodate longer context lengths
                    # or enable more requests to be processed simultaneously.
                    self.shared_kv_cache_layers[layer_name] = kv_tgt_layer
                    continue

                # TODO(lucas): move the attention specs into the model layers like
                # the attention backends
                if attn_module.attn_type == AttentionType.DECODER:
                    if attn_module.sliding_window is not None:
                        assert not use_mla, "MLA is not supported for slidingwindow"
                        kv_cache_spec[layer_name] = SlidingWindowSpec(
                            block_size=block_size,
                            num_kv_heads=attn_module.num_kv_heads,
                            head_size=attn_module.head_size,
                            dtype=self.kv_cache_dtype,
                            sliding_window=attn_module.sliding_window,
                        )
                    elif self.attention_chunk_size is not None and isinstance(
                        attn_module, ChunkedLocalAttention
                    ):
                        kv_cache_spec[layer_name] = ChunkedLocalAttentionSpec(
                            block_size=block_size,
                            num_kv_heads=attn_module.num_kv_heads,
                            head_size=attn_module.head_size,
                            dtype=self.kv_cache_dtype,
                            attention_chunk_size=self.attention_chunk_size,
                        )
                    else:
                        kv_cache_spec[layer_name] = FullAttentionSpec(
                            block_size=block_size,
                            num_kv_heads=attn_module.num_kv_heads,
                            head_size=attn_module.head_size,
                            dtype=self.kv_cache_dtype,
                        )
                elif attn_module.attn_type == AttentionType.ENCODER_DECODER:
                    kv_cache_spec[layer_name] = CrossAttentionSpec(
                        block_size=block_size,
                        num_kv_heads=attn_module.num_kv_heads,
                        head_size=attn_module.head_size,
                        dtype=self.kv_cache_dtype,
                    )
                elif attn_module.attn_type in (
                    AttentionType.ENCODER,
                    AttentionType.ENCODER_ONLY,
                ):
                    # encoder-only attention does not need KV cache.
                    continue
                else:
                    raise ValueError(f"Unknown attention type: {attn_module.attn_type}")

            elif isinstance(attn_module, MLAAttention):
                kv_cache_spec[layer_name] = MLAAttentionSpec(
                    block_size=block_size,
                    num_kv_heads=1,
                    head_size=attn_module.head_size,
                    dtype=self.kv_cache_dtype,
                    cache_dtype_str=cache_dtype_str,
                )

            elif isinstance(attn_module, MambaBase):
                if (
                    self.vllm_config.speculative_config is not None
                    and self.vllm_config.model_config.hf_config.model_type
                    not in ["qwen3_next"]
                ):
                    raise NotImplementedError(
                        "Mamba with speculative decoding is not supported yet."
                    )
                mamba_block_size = self.vllm_config.cache_config.mamba_block_size
                page_size_padded = self.vllm_config.cache_config.mamba_page_size_padded
                kv_cache_spec[layer_name] = MambaSpec(
                    shapes=attn_module.get_state_shape(),
                    dtypes=attn_module.get_state_dtype(),
                    block_size=mamba_block_size,
                    page_size_padded=page_size_padded,
                    mamba_type=attn_module.mamba_type,
                    num_speculative_blocks=(
                        self.speculative_config.num_speculative_tokens
                        if self.speculative_config
                        else 0
                    ),
                )

        ds_indexer_layers = get_layers_from_vllm_config(
            self.vllm_config, DeepseekV32IndexerCache
        )
        for layer_name, ds_indexer_module in ds_indexer_layers.items():
            kv_cache_spec[layer_name] = ds_indexer_module.get_kv_cache_spec()

        return kv_cache_spec

    def _to_list(self, sampled_token_ids: torch.Tensor) -> list[list[int]]:
        # This is a short term mitigation for issue mentioned in
        # https://github.com/vllm-project/vllm/issues/22754.
        # `tolist` would trigger a cuda wise stream sync, which
        # would block other copy ops from other cuda streams.
        # A cuda event sync would avoid such a situation. Since
        # this is in the critical path of every single model
        # forward loop, this has caused perf issue for a disagg
        # setup.
        pinned = self.sampled_token_ids_pinned_cpu[: sampled_token_ids.shape[0]]
        pinned.copy_(sampled_token_ids, non_blocking=True)
        self.transfer_event.record()
        self.transfer_event.synchronize()
        return pinned.tolist()<|MERGE_RESOLUTION|>--- conflicted
+++ resolved
@@ -2057,6 +2057,7 @@
 
         return ModelRunnerOutput(
             req_ids=self.input_batch.req_ids,
+            req_id_to_index=self.input_batch.req_id_to_index,
             sampled_token_ids=[],
             logprobs=None,
             prompt_logprobs_dict={},
@@ -2644,17 +2645,12 @@
             # tokens on the CPU, so they are run after bookkeeping.
             propose_draft_token_ids(valid_sampled_token_ids)
 
-<<<<<<< HEAD
-        return ModelRunnerOutput(
-            req_ids=self.input_batch.req_ids,
-=======
         with record_function_or_nullcontext("EPLB"):
             self.eplb_step()
 
         output = ModelRunnerOutput(
             req_ids=req_ids_output_copy,
             req_id_to_index=req_id_to_index_output_copy,
->>>>>>> 5be7ca1b
             sampled_token_ids=valid_sampled_token_ids,
             logprobs=logprobs_lists,
             prompt_logprobs_dict=prompt_logprobs_dict,
