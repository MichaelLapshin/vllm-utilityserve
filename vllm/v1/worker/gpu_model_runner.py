--- conflicted
+++ resolved
@@ -1370,13 +1370,7 @@
     def _pool(
         self,
         hidden_states: torch.Tensor,
-<<<<<<< HEAD
         input_batch: InputBatch,
-        kv_connector_output: Optional[KVConnectorOutput],
-=======
-        num_scheduled_tokens: int,
-        num_scheduled_tokens_np: np.ndarray,
->>>>>>> 3e903b6c
     ) -> ModelRunnerOutput:
         hidden_states = hidden_states[:num_scheduled_tokens]
         pooling_metadata = self.req_states.get_pooling_metadata()
