--- conflicted
+++ resolved
@@ -1507,19 +1507,11 @@
                 quant_type_id=scalar_types.float4_e2m1f.id,
                 apply_router_weight_on_input=apply_router_weight_on_input,
                 global_num_experts=global_num_experts,
-<<<<<<< HEAD
                 activation=activation,
-                expert_map=expert_map)
-
-        assert activation == "silu", "Only SiLU activation is supported."
-
-        if self.fused_experts is not None:
-=======
                 expert_map=expert_map,
                 workspace=layer.workspace)
 
         elif self.fused_experts is not None:
->>>>>>> bbdc0f23
             assert self.allow_flashinfer and \
                self.flashinfer_moe_backend == FlashinferMoeBackend.CUTLASS
 
