# SPDX-License-Identifier: Apache-2.0
# SPDX-FileCopyrightText: Copyright contributors to the vLLM project
from typing import Optional

import pplx_kernels as pplx
import torch

import vllm.model_executor.layers.fused_moe.modular_kernel as mk
from vllm.model_executor.layers.fused_moe.utils import (
    moe_kernel_quantize_input)
from vllm.v1.worker.ubatching import (
    get_current_ubatch_context, yield_and_switch_from_comm_to_compute_impl,
    yield_and_switch_from_compute_to_comm_impl)


# The max_num_tokens, world_size and dp_size must be the same
# as the ones used to create the AllToAll.
class PplxPrepareAndFinalize(mk.FusedMoEPrepareAndFinalize):

    def __init__(self,
                 a2as: list[pplx.AllToAll],
                 max_num_tokens: int,
                 world_size: int,
                 rank: int,
                 dp_size: int,
                 quant_dtype: Optional[torch.dtype] = None,
                 block_shape: Optional[list[int]] = None,
                 per_act_token: bool = False):
        super().__init__()
        assert max_num_tokens > 0
        self.a2as = a2as
        self.block_shape = block_shape
        self.max_num_tokens = max_num_tokens
        self.world_size = world_size
        self.rank = rank
        self.dp_size = dp_size
        self.quant_dtype = quant_dtype
        self.per_act_token = per_act_token

    def max_num_tokens_per_rank(self) -> Optional[int]:
        return self.max_num_tokens

    def topk_indices_dtype(self) -> Optional[torch.dtype]:
        return torch.uint32

    def prepare(
        self,
        a1: torch.Tensor,
        a1_scale: Optional[torch.Tensor],
        a2_scale: Optional[torch.Tensor],
        rank_topk_weights: torch.Tensor,
        rank_topk_ids: torch.Tensor,
        num_experts: int,
        expert_map: Optional[torch.Tensor],
        apply_router_weight_on_input: bool,
    ) -> tuple[torch.Tensor, Optional[torch.Tensor], Optional[torch.Tensor],
               Optional[torch.Tensor], Optional[torch.Tensor]]:
        num_tokens = a1.size(0)  # M
        hidden_dim = a1.size(-1)  # K
        ubatch_ctx = get_current_ubatch_context()
        ubatch_id = ubatch_ctx.id if ubatch_ctx is not None else -1
        a2a_idx = 0 if ubatch_id == -1 else ubatch_id

        assert rank_topk_ids.size(0) == num_tokens
        # assert expert_map is None, "NYI"

        # Is this always going to be a1.device?
        device = a1.device

        if apply_router_weight_on_input:
            topk = rank_topk_ids.size(1)
            # TODO: this only works for topK=1, will need to update for topK>1
            assert topk == 1, (
                "apply_router_weight_on_input is only implemented for topk=1")
            a1 = a1 * rank_topk_weights.to(a1.dtype)

        repeat_cols = 4
        repeat_rows = 1 if self.per_act_token else a1.shape[0]
        a1q, a1q_scale = moe_kernel_quantize_input(
            a1, (None if self.per_act_token else a1_scale), self.quant_dtype,
            self.per_act_token, self.block_shape)

        if a1q_scale is not None:
            a1q_scale = a1q_scale.repeat(repeat_rows, repeat_cols)

        # rem_experts need to be 0 for pplx to work properly.
        rem_experts = num_experts % self.world_size
        assert rem_experts == 0
        num_local_experts = ((num_experts // self.world_size) +
                             (1 if self.rank < rem_experts else 0))

        expert_num_tokens = torch.empty(
            num_local_experts,
            dtype=torch.int32,
            device=device,
        )

        num_dp = self.world_size // self.dp_size
        expert_x = torch.empty(
            (num_local_experts, self.max_num_tokens * num_dp, hidden_dim),
            dtype=a1q.dtype,
            device=device,
        )

        expert_x_scale: Optional[torch.Tensor] = None
        if a1q.dtype.itemsize == 1:
            float32_size = torch.float32.itemsize
            block_size = (self.block_shape[0] if self.block_shape is not None
                          else 1) * float32_size
            expert_x_scale = torch.empty(
                (
                    num_local_experts,
                    expert_x.size(1),
                    (expert_x.size(2) + block_size - 1) // block_size,
                ),
                dtype=torch.float32,
                device=device,
            )

        # This argument is optional, defaults to indices.size(0)
        # There's not much point setting this unless it is != indices.size(0)
        bound_m: Optional[torch.Tensor] = None

<<<<<<< HEAD
        def dispatch(send: bool):
            self.a2as[a2a_idx].dispatch(
                out_expert_num_tokens=expert_num_tokens,
                out_expert_x=expert_x,
                out_expert_x_scale=expert_x_scale,
                dp_x=a1q,
                dp_x_scale=a1q_scale,
                indices=rank_topk_ids,
                bound_m=bound_m,
                do_send=send,
                do_recv=not send,
            )

        # yield_and_switch_from_compute_to_comm_impl(schedule="default")
        dispatch(True)  # Send
        # torch.cuda.synchronize()
        # print(f"{ubatch_id} AFTER SEND SYNC", flush=True)
        dispatch(False)  # Recv
        # torch.cuda.synchronize()
        # print(f"{ubatch_id} AFTER RECV SYNC", flush=True)
        # yield_and_switch_from_comm_to_compute_impl(schedule="default")
        # torch.cuda.synchronize()
        return expert_x, expert_x_scale, expert_num_tokens
=======
        self.a2a.dispatch(
            out_expert_num_tokens=expert_num_tokens,
            out_expert_x=expert_x,
            out_expert_x_scale=expert_x_scale,
            dp_x=a1q,
            dp_x_scale=a1q_scale,
            indices=rank_topk_ids,
            bound_m=bound_m,
        )
        if expert_x_scale is not None:
            expert_x_scale = expert_x_scale[:, :, 0:1]

        return expert_x, expert_x_scale, expert_num_tokens, None, None
>>>>>>> 2d8476e4

    def finalize(
        self,
        output: torch.Tensor,
        fused_expert_output: torch.Tensor,
        topk_weights: torch.Tensor,
        topk_ids: torch.Tensor,
        apply_router_weight_on_input: bool,
    ) -> None:
        num_tokens = output.size(0)  # M
        # This argument is optional
        # There's not much point setting this unless it is != topk_ids.size(0)
        bound_m: Optional[torch.Tensor] = None
        ubatch_ctx = get_current_ubatch_context()
        ubatch_id = ubatch_ctx.id if ubatch_ctx is not None else -1
        a2a_idx = 0 if ubatch_id == -1 else ubatch_id

        assert topk_ids.size(0) == num_tokens, (
            f"{topk_ids.size(0)} == {num_tokens}")
        assert output.size(0) <= self.max_num_tokens, (
            f"{output.size(0)} <= {self.max_num_tokens}")
        assert output.size(1) == fused_expert_output.size(-1)

        # Set weights to 1 if we did them in dispatch. This is hacky.
        if apply_router_weight_on_input:
            topk_weights = torch.ones_like(topk_weights)

        def combine(send: bool):
            self.a2as[a2a_idx].combine(
                out_tokens=output,
                indices=topk_ids,
                weights=topk_weights,
                expert_y=fused_expert_output,
                bound_m=bound_m,
                do_send=send,
                do_recv=not send,
            )

        # yield_and_switch_from_compute_to_comm_impl(schedule="default")
        combine(True)
        # torch.cuda.synchronize()
        # print(f"{ubatch_id} AFTER COMBINE SEND SYNC", flush=True)
        combine(False)
        # print(f"{ubatch_id} AFTER COMBINE RECV SYNC", flush=True)
        # yield_and_switch_from_comm_to_compute_impl(schedule="default")
        torch.cuda.synchronize()<|MERGE_RESOLUTION|>--- conflicted
+++ resolved
@@ -121,7 +121,6 @@
         # There's not much point setting this unless it is != indices.size(0)
         bound_m: Optional[torch.Tensor] = None
 
-<<<<<<< HEAD
         def dispatch(send: bool):
             self.a2as[a2a_idx].dispatch(
                 out_expert_num_tokens=expert_num_tokens,
@@ -144,22 +143,10 @@
         # print(f"{ubatch_id} AFTER RECV SYNC", flush=True)
         # yield_and_switch_from_comm_to_compute_impl(schedule="default")
         # torch.cuda.synchronize()
-        return expert_x, expert_x_scale, expert_num_tokens
-=======
-        self.a2a.dispatch(
-            out_expert_num_tokens=expert_num_tokens,
-            out_expert_x=expert_x,
-            out_expert_x_scale=expert_x_scale,
-            dp_x=a1q,
-            dp_x_scale=a1q_scale,
-            indices=rank_topk_ids,
-            bound_m=bound_m,
-        )
         if expert_x_scale is not None:
             expert_x_scale = expert_x_scale[:, :, 0:1]
 
         return expert_x, expert_x_scale, expert_num_tokens, None, None
->>>>>>> 2d8476e4
 
     def finalize(
         self,
